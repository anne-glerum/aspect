% This file is used to generate the publication list at
% https://aspect.geodynamics.org/publications.html
%
% For more information including how to add your entry, see
% https://github.com/geodynamics/aspect/issues/2831

@phdthesis{Quinquis2014,
author = {Quinquis, M.},
school = {Charles University},
title = {{A numerical study of subduction zone dynamics using linear viscous to thermo-mechanical model setups including (de)hydration processes}},
year = {2014}
}
@mastersthesis{Fraters2014,
author = {Fraters, Menno},
number = {August},
school = {Utrecht University},
title = {{Thermo-mechanically coupled subduction modelling with ASPECT}},
url = {https://dspace.library.uu.nl/handle/1874/297347},
year = {2014}
}
@phdthesis{Dannberg2016a,
author = {Dannberg, J.},
school = {Potsdam University},
title = {{Dynamics of Mantle Plumes: Linking Scales and Coupling Physics}},
url = {https://scholar.google.com/scholar?q=dannberg+Dynamics+of+mantle+plumes{\%}3A+Linking+scales+and+coupling+physics{\&}btnG={\&}hl=en{\&}as{\_}sdt=0{\%}2C6 https://publishup.uni-potsdam.de/frontdoor/index/index/docId/9102},
year = {2016}
}
@mastersthesis{Zelst2015,
author = {Zelst, I},
school = {Utrecht University},
title = {{Mantle dynamics on Venus: insights from numerical modelling}},
url = {https://dspace.library.uu.nl/handle/1874/316227},
year = {2015}
}
@article{Zhang2016,
author = {Zhang, S and O'Neill, C},
journal = {Icarus},
title = {{The early geodynamic evolution of Mars-type planets}},
url = {http://www.sciencedirect.com/science/article/pii/S0019103515004856},
year = {2016}
}
@phdthesis{Rose2016,
author = {Rose, Ian Robert},
school = {University of California, Berkeley},
title = {{True polar wander on convecting planets}},
url = {http://search.proquest.com/openview/568c88d99c60e9313f66f19aa54e764c/1?pq-origsite=gscholar{\&}cbl=18750{\&}diss=y},
year = {2016}
}
@phdthesis{Cox2017,
author = {Cox, Samuel Peter},
school = {University of Leicester},
title = {{Adaptive large-scale mantle convection simulations}},
url = {http://ethos.bl.uk/OrderDetails.do?uin=uk.bl.ethos.713350},
year = {2017}
}
@article{Takeyama2017,
author = {Takeyama, K and Saitoh, TR and Makino, J},
journal = {New Astronomy},
title = {{Variable inertia method: A novel numerical method for mantle convection simulation}},
url = {http://www.sciencedirect.com/science/article/pii/S138410761630046X},
year = {2017}
}

@article{He2017,
author = {He, Y. and Puckett, E. G. and Billen, M. I.},
journal = {Physics of the Earth and Planetary Interiors},
title = {{A discontinuous Galerkin method with a bound preserving limiter for the advection of non-diffusive fields in solid Earth geodynamics}},
url = {http://www.sciencedirect.com/science/article/pii/S0031920116300747},
year = {2017}
}
@article{Gassmoller2016a,
author = {Gassm{\"{o}}ller, R. and Heien, E. and Puckett, E. G. and Bangerth, W.},
journal = {arXiv preprint},
title = {{Flexible and scalable particle-in-cell methods for massively parallel computations}},
url = {https://arxiv.org/abs/1612.03369},
year = {2016}
}
@article{Gassmoller2016,
author = {Gassm{\"{o}}ller, Rene and Dannberg, Juliane and Bredow, Eva and Steinberger, Bernhard and Torsvik, Trond H.},
doi = {10.1002/2015GC006177},
issn = {15252027},
journal = {Geochemistry, Geophysics, Geosystems},
month = {apr},
number = {4},
pages = {1454--1479},
title = {{Major influence of plume-ridge interaction, lithosphere thickness variations, and global mantle flow on hotspot volcanism-The example of Tristan}},
url = {http://doi.wiley.com/10.1002/2015GC006177},
volume = {17},
year = {2016}
}
@article{Austermann2015,
author = {Austermann, Jacqueline and Pollard, David and Mitrovica, Jerry X. and Moucha, Robert and Forte, Alessandro M. and DeConto, Robert M. and Rowley, David B. and Raymo, Maureen E.},
doi = {10.1130/G36988.1},
issn = {0091-7613},
journal = {Geology},
month = {oct},
number = {10},
pages = {927--930},
title = {{The impact of dynamic topography change on Antarctic ice sheet stability during the mid-Pliocene warm period}},
url = {https://pubs.geoscienceworld.org/geology/article/43/10/927-930/131756},
volume = {43},
year = {2015}
}
@article{Dannberg2016,
author = {Dannberg, Juliane and Heister, Timo},
doi = {10.1093/gji/ggw329},
issn = {0956-540X},
journal = {Geophysical Journal International},
month = {dec},
number = {3},
pages = {1343--1366},
title = {{Compressible magma/mantle dynamics: 3-D, adaptive simulations in ASPECT}},
url = {https://academic.oup.com/gji/article-lookup/doi/10.1093/gji/ggw329},
volume = {207},
year = {2016}
}
@article{Rose2017,
author = {Rose, Ian and Buffett, Bruce and Heister, Timo},
doi = {10.1016/j.pepi.2016.11.007},
issn = {00319201},
journal = {Physics of the Earth and Planetary Interiors},
month = {jan},
pages = {90--100},
title = {{Stability and accuracy of free surface time integration in viscous flows}},
url = {http://linkinghub.elsevier.com/retrieve/pii/S0031920116300954},
volume = {262},
year = {2017}
}
@article{Tosi2015,
author = {Tosi, N. and Stein, C. and Noack, L. and H{\"{u}}ttig, C. and Maierov{\'{a}}, P. and Samuel, H. and Davies, D. R. and Wilson, C. R. and Kramer, S. C. and Thieulot, C. and Glerum, A. and Fraters, M. and Spakman, W. and Rozel, A. and Tackley, P. J.},
doi = {10.1002/2015GC005807},
issn = {15252027},
journal = {Geochemistry, Geophysics, Geosystems},
month = {jul},
number = {7},
pages = {2175--2196},
title = {{A community benchmark for viscoplastic thermal convection in a 2-D square box}},
url = {http://doi.wiley.com/10.1002/2015GC005807},
volume = {16},
year = {2015}
}
@article{Dannberg2017,
  doi = {10.1002/2017gc006944},
  url = {https://doi.org/10.1002/2017gc006944},
  year = {2017},
  month = aug,
  publisher = {American Geophysical Union ({AGU})},
  volume = {18},
  number = {8},
  pages = {3034--3061},
  author = {J. Dannberg and Z. Eilon and Ulrich Faul and Rene Gassm\"{o}ller and Pritwiraj Moulik and Robert Myhill},
  title = {The importance of grain size to mantle dynamics and seismological observations},
  journal = {Geochemistry,  Geophysics,  Geosystems}
}
@article{Heister2017,
author = {Heister, Timo and Dannberg, Juliane and Gassm{\"{o}}ller, Rene and Bangerth, Wolfgang},
doi = {10.1093/gji/ggx195},
issn = {0956-540X},
journal = {Geophysical Journal International},
month = {aug},
number = {2},
pages = {833--851},
title = {{High accuracy mantle convection simulation through modern numerical methods – II: realistic models and problems}},
url = {https://academic.oup.com/gji/article-lookup/doi/10.1093/gji/ggx195},
volume = {210},
year = {2017}
}
@article{Bredow2017,
author = {Bredow, Eva and Steinberger, Bernhard and Gassm{\"{o}}ller, Rene and Dannberg, Juliane},
doi = {10.1002/2017GC006875},
issn = {15252027},
journal = {Geochemistry, Geophysics, Geosystems},
month = {aug},
title = {{How plume-ridge interaction shapes the crustal thickness pattern of the R{\'{e}}union hotspot track}},
url = {http://doi.wiley.com/10.1002/2017GC006875},
year = {2017}
}
@article{Austermann2017,
author = {Austermann, Jacqueline and Mitrovica, Jerry X. and Huybers, Peter and Rovere, Alessio},
doi = {10.1126/sciadv.1700457},
issn = {2375-2548},
journal = {Science Advances},
month = {jul},
number = {7},
pages = {e1700457},
title = {{Detection of a dynamic topography signal in last interglacial sea-level records}},
url = {http://advances.sciencemag.org/lookup/doi/10.1126/sciadv.1700457},
volume = {3},
year = {2017}
}
@misc{Bangerth2017,
abstract = {This release includes the following changes:


	New: Choice between different formulations for the governing equations including Boussinesq and anelastic liquid approximation.
	New: Melt transport (two-phase flow).
	Particles: new generators, ghost exchange, performance improvements, interpolation to fields.
	New: Nondimensional material model for incompressible (using the Boussinesq approximation) and compressible computations (with ALA or TALA) for nondimensionalized problems. This can be used for benchmark problems like Blankenbach, King, etc..
	New: Optional DG method for temperature/composition.
	Adiabatic conditions: rework, now includes a reference density profile
	Free surface: overhaul.
	New cookbooks: continental extension, finite strain.
	New benchmarks: TanGurnis, Blankenbach, King.
	New: viscoplastic material model.
	Material model interface cleanup.
	Assembly performance improvements.
	New: memory statistics postprocessor.
	New: initial topography plugins.
	Many other fixes and small improvements.},
author = {Bangerth, Wolfgang and Dannberg, Juliane and Gassmoeller, Rene and Heister, Timo and Others},
doi = {10.5281/ZENODO.344623},
month = {jan},
title = {{ASPECT v1.5.0}},
year = {2017}
}
@article{Rose2017a,
abstract = {Mass redistribution in the convecting mantle of a planet causes perturbations in its moment of inertia tensor. Conservation of angular momentum dictates that these perturbations change the direction of the rotation vector of the planet, a process known as true polar wander (TPW). Although the existence of TPW on Earth is firmly established, its rate and magnitude over geologic time scales remain controversial. Here we present scaling analyses and numerical simulations of TPW due to mantle convection over a range of parameter space relevant to planetary interiors. For simple rotating convection, we identify a set of dimensionless parameters that fully characterize true polar wander. We use these parameters to define timescales for the growth of moment of inertia perturbations due to convection and for their relaxation due to true polar wander. These timescales, as well as the relative sizes of convective anomalies, control the rate and magnitude of TPW. This analysis also clarifies the nature of so called “inertial interchange” TPW events, and relates them to a broader class of events that enable large and often rapid TPW. We expect these events to have been more frequent in Earth's past.},
author = {Rose, Ian and Buffett, Bruce},
doi = {10.1016/J.PEPI.2017.10.003},
issn = {0031-9201},
journal = {Physics of the Earth and Planetary Interiors},
month = {dec},
pages = {1--10},
publisher = {Elsevier},
title = {{Scaling rates of true polar wander in convecting planets and moons}},
url = {https://www.sciencedirect.com/science/article/pii/S0031920116301388},
volume = {273},
year = {2017}
}
@article{ONeill2017impact,
  doi={10.1038/ngeo3029},
  title={Impact-driven subduction on the Hadean Earth},
  author={O'Neill, C. and Marchi, S. and Zhang, S. and Bottke, W.},
  journal={Nature Geoscience},
  volume={10},
  number={10},
  pages={793},
  year={2017},
  publisher={Nature Publishing Group}
}
@article{ONeill2018inception,
  doi={10.1098/rsta.2017.0414},
  title={The inception of plate tectonics: a record of failure},
  author={O'Neill, Craig and Turner, Simon and Rushmer, Tracy},
  journal={Philosophical Transactions of the Royal Society A: Mathematical, Physical and Engineering Sciences},
  volume={376},
  number={2132},
  pages={20170414},
  year={2018},
  publisher={The Royal Society Publishing}
}
@article{ONeill2018lateral,
  doi={10.1029/2018JB015698},
  title={Lateral Mixing Processes in the {H}adean},
  author={O'Neill, C. J. and Zhang, S.},
  journal={Journal of Geophysical Research: Solid Earth},
  volume={123},
  number={8},
  pages={7074--7089},
  year={2018},
  publisher={Wiley Online Library}
}
@article{Bredow2018,
  doi = {10.1002/2017gl075822},
  url = {https://doi.org/10.1002/2017gl075822},
  year = {2018},
  month = jan,
  publisher = {American Geophysical Union ({AGU})},
  volume = {45},
  number = {1},
  pages = {126--136},
  author = {Eva Bredow and Bernhard Steinberger},
  title = {Variable Melt Production Rate of the {K}erguelen {HotSpot} Due To Long-Term Plume-Ridge Interaction},
  journal = {Geophysical Research Letters}
}
@mastersthesis{C.A.H.Blom2016,
author = {{C. A. H. Blom}},
school = {Utrecht University},
title = {{State of the art numerical subduction modelling with ASPECT; thermo-mechanically coupled viscoplastic compressible rheology, free surface, phase changes, latent heat and open sidewalls}},
url = {https://dspace.library.uu.nl/handle/1874/348133},
year = {2016}
}
@article{Zhang2018,
author = {Zhang, N. and Li, Z.-X.},
journal = {Tectonophysics},
pages = {1--13},
title = {{Formation of mantle ``lone plumes'' in the global downwelling zone -- A case for subduction-controlled plume generation beneath the South China Sea}},
volume = {723},
year = {2018}
}
@article{Dannberg2018,
author = {Dannberg, Juliane and Gassm{\"{o}}ller, Rene},
journal = {Proceedings of the National Academy of Sciences},
number = {17},
pages = {4351--4356},
publisher = {National Acad Sciences},
title = {{Chemical trends in ocean islands explained by plume–slab interaction}},
volume = {115},
year = {2018}
}
@article{Thieulot2017,
author = {Thieulot, Cedric},
doi = {10.5194/se-8-1181-2017},
issn = {18699529},
journal = {Search.Proquest.Com},
number = {July},
pages = {1--19},
publisher = {Copernicus GmbH},
title = {{Analytical solution for viscous incompressible Stokes flow in a spherical shell}},
url = {http://search.proquest.com/openview/80ab288c0b9cdd1e6182556032de43c7/1?pq-origsite=gscholar{\&}cbl=2037675},
volume = {8},
year = {2017}
}
@article{Glerum2018,
author = {Glerum, Anne and Thieulot, Cedric and Fraters, Menno and Blom, Constantijn and Spakman, Wim},
journal = {Solid Earth},
number = {2},
pages = {267},
publisher = {Copernicus GmbH},
title = {{Nonlinear viscoplasticity in ASPECT: benchmarking and applications to subduction}},
volume = {9},
year = {2018}
}
@article{Kronbichler2012,
author = {Kronbichler, M. and Heister, T. and Bangerth, W.},
doi = {10.1111/j.1365-246X.2012.05609.x},
journal = {Geophysical Journal International},
pages = {12--29},
title = {{High Accuracy Mantle Convection Simulation through Modern Numerical Methods}},
url = {http://dx.doi.org/10.1111/j.1365-246X.2012.05609.x},
volume = {191},
year = {2012}
}
@misc{Bangerth2015,
annote = {http://aspect.dealii.org/},
author = {Bangerth, W and Heister, T and Others},
title = {{ASPECT: Advanced Solver for Problems in Earth's ConvecTion}},
url = {http://aspect.dealii.org/},
year = {2015}
}
@Misc{Bangerth2017a,
abstract = {This is the manual of the ASPECT mantle convection code},
author = {Bangerth, Wolfgang and Dannberg, Juliane and Gassmoeller, Rene and Heister, Timo and Others},
doi = {10.6084/M9.FIGSHARE.4865333},
month = {jan},
title = {{ASPECT: Advanced Solver for Problems in Earth's ConvecTion, User Manual}},
url = {https://doi.org/10.6084/m9.figshare.4865333},
year = {2017}
}
@mastersthesis{Schuurmans2018,
author = {Schuurmans, L. F. J.},
school = {Utrecht University},
title = {{Numerical modelling of overriding plate deformation and slab rollback in the Western Mediterranean}},
url = {https://dspace.library.uu.nl/handle/1874/366408},
year = {2018}
}
@article{Heron2018,
author = {Heron, P. J. and Pysklywec, R. N. and Stephenson, R. and van Hunen, J.},
journal = {Geology},
publisher = {Geological Society of America},
title = {{Deformation driven by deep and distant structures: Influence of a mantle lithosphere suture in the Ouachita orogeny, southeastern United States}},
year = {2018}
}
@phdthesis{Bredow,
author = {Bredow, Eva},
school = {Universit{\"{a}}t Potsdam},
title = {{Geodynamic models of plume-ridge interaction}},
url = {http://nbn-resolving.de/urn:nbn:de:kobv:517-opus4-411732},
year = {2017}
}
@article{Perry-Houts2018,
author = {Perry-Houts, Jonathan and Karlstrom, Leif},
journal = {Geophysical Journal International},
number = {2},
pages = {794--802},
publisher = {Oxford University Press},
title = {{Anisotropic viscosity and time-evolving lithospheric instabilities due to aligned igneous intrusions}},
volume = {216},
year = {2018}
}
@article{Puckett2018,
author = {Puckett, Elbridge Gerry and Turcotte, Donald L. and He, Ying and Lokavarapu, Harsha and Robey, Jonathan M. and Kellogg, Louise H.},
journal = {Physics of the Earth and Planetary Interiors},
pages = {10--35},
publisher = {Elsevier},
title = {{New numerical approaches for modeling thermochemical convection in a compositionally stratified fluid}},
volume = {276},
year = {2018}
}
@article{Steinberger2019,
author = {Steinberger, Bernhard and Bredow, Eva and Lebedev, Sergei and Schaeffer, Andrew and Torsvik, Trond H},
journal = {Nature Geoscience},
number = {1},
pages = {61},
publisher = {Nature Publishing Group},
title = {{Widespread volcanism in the Greenland–North Atlantic region explained by the Iceland plume}},
volume = {12},
year = {2019}
}
@article{Gassmoller2018,
author = {Gassm{\"{o}}ller, Rene and Lokavarapu, Harsha and Heien, Eric and Puckett, Elbridge Gerry and Bangerth, Wolfgang},
journal = {Geochemistry, Geophysics, Geosystems},
number = {9},
pages = {3596--3604},
title = {{Flexible and Scalable Particle-in-Cell Methods With Adaptive Mesh Refinement for Geodynamic Computations}},
volume = {19},
year = {2018}
}
@article{Liu2019,
author = {Liu, Shangxin and King, Scott D},
doi = {10.1093/gji/ggz036},
file = {::},
issn = {0956-540X},
journal = {Geophysical Journal International},
month = {apr},
number = {1},
pages = {650--667},
publisher = {Oxford University Press},
title = {{A benchmark study of incompressible Stokes flow in a 3-D spherical shell using ASPECT}},
url = {https://academic.oup.com/gji/article/217/1/650/5290318},
volume = {217},
year = {2019}
}
@phdthesis{JonathanPerry-Hout2019,
author = {{Jonathan Perry-Hout}},
school = {University of Oregon},
title = {{Geodynamic Origin of the Columbia River Flood Basalts}},
url = {http://hdl.handle.net/1794/24526},
year = {2019}
}
@article{GiacomoCorti2019,
author = {Giacomo Corti and Raffaello Cioni and Zara Franceschini and Federico Sani and St{\'{e}}phane Scaillet and Paola Molin and Ilaria Isola and Francesco Mazzarini and Sascha Brune and Derek Keir and Asfaw Erbello and Ameha Muluneh and Finnigan Illsley-Kemp and Anne Glerum},
doi = {10.1038/s41467-019-09335-2},
journal = {Nature Communications},
pages = {1309},
title = {{Aborted propagation of the Ethiopian rift caused by linkage with the Kenyan rift}},
url = {https://doi.org/10.1038/s41467-019-09335-2},
volume = {10},
year = {2019}
}
@mastersthesis{Ellowitz2018,
author = {Ellowitz, Molly},
doi = {10.15760/etd.6429},
school = {Portland State University},
title = {{Dynamics of Magma Recharge and Mixing at Mount Hood Volcano, Oregon -- Insights from Enclave-bearing Lavas}},
type = {Master Thesis},
url = {https://archives.pdx.edu/ds/psu/26513},
year = {2018}
}
@article{uluocak2019,
  doi = {10.1029/2019gc008277},
  year = {2019},
  month = jun,
  publisher = {American Geophysical Union ({AGU})},
  author = {E. {\c{S}}eng\"{u}l Uluocak and R.N. Pysklywec and O.H. G\"{o}{\u{g}}\"{u}{\c{s}} and E.U. Ulugergerli},
  title = {Multi-Dimensional Geodynamic Modeling in the Southeast Carpathians: Upper Mantle Flow Induced Surface Topography Anomalies},
  journal = {Geochemistry,  Geophysics,  Geosystems}
}

@PhdThesis{Mou19,
  author =       {Naeim Mousavi},
  title =        {Crustal and (sub)lithospheric structure beneath the Iranian
                  Plateau from geophysical modeling},
  school =       {University of Kiel, Germany},
  year =         2019
}

@Article{clevenger_stokes19,
  Title                    = {Comparison Between Algebraic and Matrix-free Geometric Multigrid for a {S}tokes Problem on an Adaptive Mesh with Variable Viscosity},
  Author                   = {Thomas C. Clevenger and Timo Heister},
  Journal                  = {Numerical Linear Algebra with Applications},
  Year                     = {2021},
  Month                    = mar,
  Doi                      = {10.1002/nla.2375},
  Publisher                = {Wiley},
  Url                      = {https://arxiv.org/abs/1907.06696}
}

@article{Njinju2019,
  doi = {10.1029/2019tc005549},
  url = {https://doi.org/10.1029/2019tc005549},
  year = {2019},
  month = oct,
  publisher = {American Geophysical Union ({AGU})},
  author = {Emmanuel A. Njinju and Estella A. Atekwana and D. Sarah Stamps and Mohamed G. Abdelsalam and Eliot A. Atekwana and Kevin L. Mickus and Stewart Fishwick and Folarin Kolawole and Tahiry A. Rajaonarison and Victor N. Nyalugwe},
  title = {Lithospheric Structure of the Malawi Rift: Implications for Magma-Poor Rifting Processes},
  journal = {Tectonics}
}

@article{dannberg2019new,
  doi = {10.1093/gji/ggz190},
  url = {https://doi.org/10.1093/gji/ggz190},
  title={A new formulation for coupled magma/mantle dynamics},
  author={Dannberg, Juliane and Gassm{\"o}ller, Rene and Grove, Ryan and Heister, Timo},
  journal={Geophysical Journal International},
  volume={219},
  number={1},
  pages={94--107},
  year={2019},
  publisher={Oxford University Press}
}

@article{gassmoller2019evaluating,
  doi = {10.1093/gji/ggz405},
  title={Evaluating the accuracy of hybrid finite element/particle-in-cell methods for modelling incompressible Stokes flow},
  author={Gassm{\"o}ller, Rene and Lokavarapu, Harsha and Bangerth, Wolfgang and Puckett, Elbridge Gerry},
  journal={Geophysical Journal International},
  volume={219},
  number={3},
  pages={1915--1938},
  year={2019},
  publisher={Oxford University Press}
}

@phdthesis{robey2019onthedesign,
  author={Robey, Jonathan M.},
  year={2019},
  title={On the Design, Implementation, and Use of a Volume-of-fluid Interface Tracking Algorithm for Modeling Convection and Other Processes in the Earth’s Mantle},
  journal={ProQuest Dissertations and Theses},
  pages={145},
  school={University of California, Davis},
  isbn={9781392640074},
  language={English},
  url={https://search.proquest.com/docview/2309838416?accountid=14505},
}

@article{heron2019segmentation,
author = {Heron, P. J. and Peace, A. L. and McCaffrey, K. J. W. and Welford, J. K. and Wilson, R. and van Hunen, J. and Pysklywec, R. N.},
title = {Segmentation of Rifts Through Structural Inheritance: Creation of the Davis Strait},
journal = {Tectonics},
volume = {38},
number = {7},
pages = {2411-2430},
keywords = {inheritance, lithosphere deformation, suture, rifting, North Atlantic, mantle lithosphere},
doi = {10.1029/2019TC005578},
url = {https://agupubs.onlinelibrary.wiley.com/doi/abs/10.1029/2019TC005578},
eprint = {https://agupubs.onlinelibrary.wiley.com/doi/pdf/10.1029/2019TC005578},
year = {2019}
}

@article{Robey2019,
  doi = {10.1016/j.compfluid.2019.05.015},
  url = {https://doi.org/10.1016/j.compfluid.2019.05.015},
  year = {2019},
  month = aug,
  publisher = {Elsevier {BV}},
  volume = {190},
  pages = {217--253},
  author = {Jonathan M. Robey and Elbridge Gerry Puckett},
  title = {Implementation of a Volume-of-Fluid method in a finite element code with applications to thermochemical convection in a density stratified fluid in the Earth's mantle},
  journal = {Computers {\&} Fluids}
}

@phdthesis{Fraters2019a,
author = {Fraters, M.R.T},
school = {Utrecht University},
title = {{Towards numerical modelling of natural subduction systems with an application to Eastern Caribbean subduction}},
url = {https://dspace.library.uu.nl/handle/1874/379767},
year = {2019}
}

@Article{FBTGS19,
    author = {M. R. T. Fraters and W. Bangerth and C. Thieulot and A. C. Glerum and W. Spakman},
    title = {Efficient and practical {N}ewton solvers for nonlinear {S}tokes systems in geodynamics problems},
    journal = {Geophysics Journal International},
    volume = {218},
    number = {2},
    pages = {873-894},
    year = {2019},
    month = {04},
    issn = {0956-540X},
    doi = {10.1093/gji/ggz183},
    url = {https://doi.org/10.1093/gji/ggz183},
    eprint = {http://oup.prod.sis.lan/gji/article-pdf/218/2/873/28693654/ggz183.pdf},
}

@Article{Fraters2019c,
AUTHOR = {Fraters, M. and Thieulot, C. and van den Berg, A. and Spakman, W.},
TITLE = {The Geodynamic World Builder: a solution for complex initial conditions in numerical modeling},
JOURNAL = {Solid Earth},
VOLUME = {10},
YEAR = {2019},
NUMBER = {5},
PAGES = {1785--1807},
URL = {https://www.solid-earth.net/10/1785/2019/},
DOI = {10.5194/se-10-1785-2019}
}

@phdthesis{Glerum2019,
author = {Glerum, Anne},
school = {{Universiteit Utrecht}},
title = {{Geodynamics of complex plate boundary regions}},
url = {https://dspace.library.uu.nl/handle/1874/377338},
year = {2019}
}

@article{lin2019mantle,
  title={Mantle upwelling beneath the South China Sea and links to surrounding subduction systems},
  author={Lin, Jian and Xu, Yigang and Sun, Zhen and Zhou, Zhiyuan},
  journal={National Science Review},
  volume={6},
  number={5},
  pages={877--881},
  year={2019},
  publisher={Oxford University Press},
  doi={10.1093/nsr/nwz123},
  url={https://doi.org/10.1093/nsr/nwz123}
}

@phdthesis{renaud2019study,
  title={A Study of the Tidal and Thermal Evolution of Rocky \& Icy Worlds Utilizing Advanced Rheological Models},
  author={Renaud, Joseph P.},
  year={2019},
  school={George Mason University},
  url={https://search.proquest.com/docview/2303307944?pq-origsite=gscholar}
}

@phdthesis{clevenger2019parallel,
  title={A Parallel Geometric Multigrid Method for Adaptive Finite Elements},
  author={Clevenger, Thomas Conrad},
  year={2019},
  school={Clemson University},
  url={https://tigerprints.clemson.edu/all_dissertations/2523}
}

@mastersthesis{janssen2019comparison,
  title={A comparison of {GOCO05c} satellite data to synthetic gravity fields computed from 3D density models in ASPECT},
  author={Janssen, W. J.},
  year={2019},
  school={Utrecht University},
  url={https://dspace.library.uu.nl/handle/1874/393839}
}

@article{gassmoller2020formulations,
  title={On formulations of compressible mantle convection},
  author={Gassm{\"o}ller, Rene and Dannberg, Juliane and Bangerth, Wolfgang and Heister, Timo and Myhill, Robert},
  journal={Geophysical Journal International},
  volume={221},
  number={2},
  pages={1264--1280},
  year={2020},
  publisher={Oxford University Press},
  doi={10.1093/gji/ggaa078},
  url={https://doi.org/10.1093/gji/ggaa078}
}

@article{Farangitakis2020,
  doi = {10.1016/j.epsl.2020.116277},
  url = {https://doi.org/10.1016/j.epsl.2020.116277},
  year = {2020},
  month = jul,
  publisher = {Elsevier {BV}},
  volume = {541},
  pages = {116277},
  author = {G. P. Farangitakis and P. J. Heron and K. J. W. McCaffrey and J. van Hunen and L. M. Kalnins},
  title = {The impact of oblique inheritance and changes in relative plate motion on the development of rift-transform systems},
  journal = {Earth and Planetary Science Letters}
}

@article{lesher2020iron,
  title={Iron isotope fractionation at the core--mantle boundary by thermodiffusion},
  author={Lesher, Charles E. and Dannberg, Juliane and Barfod, Gry H. and Bennett, Neil R. and Glessner, Justin J. G. and Lacks, Daniel J. and Brenan, James M.},
  journal={Nature Geoscience},
  volume={13},
  number={5},
  pages={382--386},
  year={2020},
  publisher={Nature Publishing Group},
  doi={10.1038/s41561-020-0560-y},
  url={https://doi.org/10.1038/s41561-020-0560-y}
}

@article{mitrovica2020dynamic,
author = {Mitrovica, J. X. and Austermann, J. and Coulson, S. and Creveling, J. R. and Hoggard, M. J. and Jarvis, G. T. and Richards, F. D.},
title = {Dynamic Topography and Ice Age Paleoclimate},
journal = {Annual Review of Earth and Planetary Sciences},
volume = {48},
number = {1},
pages = {585-621},
year = {2020},
doi = {10.1146/annurev-earth-082517-010225},
url = {https://doi.org/10.1146/annurev-earth-082517-010225}
}

@article{louis20203,
  title={3-D numerical modelling of crustal polydiapirs with volume-of-fluid methods},
  author={Louis-Napol{\'e}on, Aur{\'e}lie and Gerbault, Muriel and Bonometti, Thomas and Thieulot, C{\'e}dric and Martin, Roland and Vanderhaeghe, Olivier},
  journal={Geophysical Journal International},
  volume={222},
  number={1},
  pages={474--506},
  year={2020},
  publisher={Oxford University Press},
  doi={10.1093/gji/ggaa141},
  url={https://doi.org/10.1093/gji/ggaa141}
}

@article{rajaonarison2020numerical,
  title={Numerical Modeling of Mantle Flow Beneath Madagascar to Constrain Upper Mantle Rheology Beneath Continental Regions},
  author={Rajaonarison, T. A. and Stamps, D. S. and Fishwick, S. and Brune, Sascha and Glerum, A. and Hu, J.},
  journal={Journal of Geophysical Research. Solid Earth},
  volume={125},
  number={2},
  pages={Art--No},
  year={2020},
  publisher={American Geophysical Union},
  doi={10.1029/2019JB018560},
  url={https://doi.org/10.1029/2019JB018560}
}

@article{citron2020effects,
  title={Effects of Heat-Producing Elements on the Stability of Deep Mantle Thermochemical Piles},
  author={Citron, Robert I. and Louren{\c{c}}o, Diogo L. and Wilson, Alfred J. and Grima, Antoniette G. and Wipperfurth, Scott A. and Rudolph, Maxwell L. and Cottaar, Sanne and Mont{\'e}si, Laurent G. J.},
  journal={Geochemistry, Geophysics, Geosystems},
  volume={21},
  number={4},
  pages={e2019GC008895},
  year={2020},
  publisher={Wiley Online Library},
  doi={10.1029/2019GC008895},
  url={https://doi.org/10.1029/2019GC008895}
}

@Article{Glerum_etal2020,
author="Glerum, A.
and Brune, S.
and Stamps, D. S.
and Strecker, M. R.",
title="Victoria continental microplate dynamics controlled by the lithospheric strength distribution of the East African Rift",
journal="Nature Communications",
year="2020",
volume="11",
number="1",
issn="2041-1723",
doi="10.1038/s41467-020-16176-x",
url="http://www.nature.com/articles/s41467-020-16176-x"
}

@article{doi:10.1029/2020GC008935,
author = {Muluneh, Ameha A. and Brune, Sascha and Illsley-Kemp, Finnigan and Corti, Giacomo and Keir, Derek and Glerum, Anne and Kidane, Tesfaye and Mori, Jim},
title = {Mechanism for Deep Crustal Seismicity: Insight From Modeling of Deformation Processes at the Main Ethiopian Rift},
journal = {Geochemistry, Geophysics, Geosystems},
volume = {21},
number = {7},
pages = {e2020GC008935},
keywords = {numerical modeling, earthquakes, Main Ethiopian Rift, strain rate},
doi = {10.1029/2020GC008935},
url = {https://agupubs.onlinelibrary.wiley.com/doi/abs/10.1029/2020GC008935},
eprint = {https://agupubs.onlinelibrary.wiley.com/doi/pdf/10.1029/2020GC008935},
note = {e2020GC008935 10.1029/2020GC008935},
abstract = {Abstract We combine numerical modeling of lithospheric extension with analysis of seismic moment release and earthquake b-value in order to elucidate the mechanism for deep crustal seismicity and seismic swarms in the Main Ethiopian Rift (MER). We run 2-D numerical simulations of lithospheric deformation calibrated by appropriate rheology and extensional history of the MER to simulate migration of deformation from mid-Miocene border faults to ∼30 km wide zone of Pliocene to recent rift floor faults. While currently the highest strain rate is localized in a narrow zone within the rift axis, brittle strain has been accumulated in a wide region of the rift. The magnitude of deviatoric stress shows strong variation with depth. The uppermost crust deforms with maximum stress of 80 MPa, at 8–14 km depth stress sharply decreases to 10 MPa and then increases to a maximum of 160 MPa at ∼18 km depth. These two peaks at which the crust deforms with maximum stress of 80 MPa or above correspond to peaks in the seismic moment release. Correspondingly, the drop in stress at 8–14 km correlates to a low in seismic moment release. At this depth range, the crust is weaker and deformation is mainly accommodated in a ductile manner. We therefore see a good correlation between depths at which the crust is strong and elevated seismic deformation, while regions where the crust is weaker deform more aseismically. Overall, the bimodal depth distribution of seismic moment release is best explained by the rheology of the deforming crust.},
year = {2020}
}

@Article{Naliboff_etal2020,
author="Naliboff, J.B.
and Glerum, A.
and Brune, S.
and Peron-Pinvidic, G.
and Wrona, T.",
title="Development of 3-D rift heterogeneity through fault network evolution",
journal="Geophysical Research Letters",
year="2020",
volume="47",
number="e2019GL086611",
doi="10.1029/2019GL086611",
opturl="https://agupubs.onlinelibrary.wiley.com/doi/abs/10.1029/2019GL086611"
}

@article{HEYN2020116358,
	title = "Core-mantle boundary topography and its relation to the viscosity structure of the lowermost mantle",
	journal = "Earth and Planetary Science Letters",
	volume = "543",
	pages = "116358",
	year = "2020",
	issn = "0012-821X",
	doi = "https://doi.org/10.1016/j.epsl.2020.116358",
	url = "http://www.sciencedirect.com/science/article/pii/S0012821X20303022",
	author = "Bj{\"o}rn H. Heyn and Clinton P. Conrad and Reidar G. Tr{\o}nnes",
	keywords = "core-mantle boundary topography, mantle plumes, large low shear velocity provinces, mantle structure, thermochemical piles, dynamic topography",
	abstract = "Two large areas of anomalously low seismic velocities are visible in all tomographic models of the lowermost mantle. Depending on the density structure of these Large Low Shear Velocity Provinces (LLSVPs), the core-mantle boundary (CMB) will deform upwards or downwards due to isostatic and dynamic topography, the latter being sensitive to the viscosity structure of the lowermost mantle. Heterogeneities in the viscosity structure, although difficult to constrain, might be especially important if the LLSVPs are thermochemical piles with elevated intrinsic viscosity as suggested by mineral physics. Based on numerical models, we identify a short-wavelength (about 80-120 km wide, up to a few km deep) topographic depression that forms around the pile edges if the pile is more viscous than the surrounding mantle. The depression forms when a wedge of thermal boundary layer material becomes compressed against the viscous pile, and is enhanced by relative uplift of the CMB beneath the pile by plumes rising above it. The depth and asymmetry of the depression constrain the magnitude of the viscosity contrast between pile and the surrounding mantle. Furthermore, (periodic) plume initiation and pile collapse at the pile margin systematically modify the characteristic depression, with a maximum in asymmetry and depth at the time of plume initiation. Core-reflected waves or scattered energy may be used to detect this topographic signature of stiff thermochemical piles at the base of the mantle."
}

@article {HeronSP503-2020-7,
	author = {Heron, Philip J. and Murphy, J. Brendan and Nance, R. Damian and Pysklywec, R. N.},
	title = {Pannotia{\textquoteright}s mantle signature: the quest for supercontinent identification},
	volume = {503},
	elocation-id = {SP503-2020-7},
	year = {2020},
	doi = {10.1144/SP503-2020-7},
	publisher = {Geological Society of London},
	abstract = {A supercontinent is generally considered to reflect the assembly of all, or most, of the Earth\&amp;s continental lithosphere. Previous studies have used geological, atmospheric, and biogenic {\textquoteleft}geomarkers{\textquoteright} to supplement supercontinent identification. However, there is no formal definition of how much continental material is required to be assembled, or indeed which geomarkers need to be present. Pannotia is a hypothesized landmass that existed in the interval \~{}0.65-0.54 Ga and was comprised of Gondwana, Laurentia, Baltica, and possibly Siberia. Although Pannotia was considerably smaller than Pangaea (and also fleeting in its existence), the presence of geomarkers in the geological record support its identification as a supercontinent. Using 3-D mantle convection models, we simulate the evolution of the mantle in response to the convergence leading to amalgamation of Rodinia and Pangaea. We then compare this supercontinent {\textquoteleft}fingerprint{\textquoteright} to Pannotian activity. For the first time, we show that Pannotian continental convergence could have generated a mantle signature in keeping with that of a simulated supercontinent. As a result, we posit that any formal identification of a supercontinent must take into consideration the thermal evolution of the mantle associated with convergence leading to continental amalgamation, rather than simply the size of the connected continental landmass.},
	issn = {0305-8719},
	URL = {https://sp.lyellcollection.org/content/early/2020/07/14/SP503-2020-7},
	eprint = {https://sp.lyellcollection.org/content/early/2020/07/14/SP503-2020-7.full.pdf},
	journal = {Geological Society, London, Special Publications}
}


@article{Njinju2020,
  doi = {10.1002/essoar.10503939.1},
  url = {https://doi.org/10.1002/essoar.10503939.1},
	pages = {37},
  year = {2020},
  month = aug,
  journal = {Earth and Space Science Open Archive},
  author = {Emmanuel A. Njinju and D. Sarah Stamps and James Gallagher and Kodi Neumiller},
  title = {Lithospheric Control of Melt Generation Beneath the Rungwe Volcanic Province, East Africa}
}

@Article{Assanelli_etal2020,
author="Assanelli, M.
and Luoni, P.
and Rebay, G.
and Roda, M.
and Spalla, M. I.",
title="Tectono-Metamorphic Evolution of Serpentinites from Lanzo Valleys Subduction Complex (Piemonte--Sesia-Lanzo Zone Boundary, Western Italian Alps)",
journal="Minerals",
year="2020",
volume="10",
number="11",
pages="985",
issn="2075-163X",
doi="10.3390/min10110985",
url="https://www.mdpi.com/2075-163X/10/11/985"
}


@ARTICLE{10.3389/feart.2020.533392,
  AUTHOR={Negredo, A. M. and Mancilla, F. d. L. and Clemente, C. and Morales, J. and Fullea, J.},
	TITLE={Geodynamic Modeling of Edge-Delamination Driven by Subduction-Transform Edge Propagator Faults: The Westernmost Mediterranean Margin (Central Betic Orogen) Case Study},
	JOURNAL={Frontiers in Earth Science},
	VOLUME={8},
	PAGES={435},
	YEAR={2020},
	URL={https://www.frontiersin.org/article/10.3389/feart.2020.533392},
	DOI={10.3389/feart.2020.533392},
	ISSN={2296-6463},
  ABSTRACT={Lithospheric tearing at slab edges is common in scenarios where retreating slabs face continental margins. Such tearing is often accommodated via subvertical STEP (Subduction-Transform Edge Propagator) faults that cut across the entire lithosphere and can result in sharp lateral thermal and rheological variations across the juxtaposed lithospheres. This setting favors the occurrence of continental delamination, i.e., the detachment between the crust and the lithospheric mantle. In order to evaluate this hypothesis, we have chosen a well-studied natural example recently imaged with unprecedented seismic resolution: the STEP fault under the central Betic orogen, at the northern edge of the Gibraltar Arc subduction system (westernmost Mediterranean Sea). The Gibraltar Arc subduction is the result of the fast westward roll-back of the Alboran slab and it is in its last evolutionary stage, where the oceanic lithosphere has been fully consumed and the continental lithosphere attached to it collides with the overriding plate. In this study we investigate by means of thermo-mechanical modeling the conditions for, and consequences of, delamination post-dating slab tearing in the central Betics. We consider a setup based on a STEP fault separating the orogenic Betic lithosphere and the adjacent thinned lithosphere of the overriding Alboran domain. Our model analysis indicates that delamination is very sensitive to the initial thermal and rheological conditions, transitioning from a stable to a very unstable and rapidly evolving regime. We find two clearly differentiated regimes according to the time at which the process becomes unstable: fast and slow delamination. Although the final state reached in both the fast and slow regimes is similar, the dynamic surface topography evolution is dramatically different. We suggest that given a weak enough Iberian lower crust the delaminating lithospheric mantle peels off the crust and adopts a geometry consistent with the imaged southward dipping Iberian lithosphere in the central Betics. The lack of spatial correspondence between the highest topography and the thickest crust, as well as the observed pattern of uplift/subsidence are properly reproduced by a model where relatively fast delamination (Reference Model) develops after slab tearing.}
}

@mastersthesis{Withers2021,
author="Withers, Craig",
title="Modelling slab age and crustal thickness: numerical approaches to drivers of compressive stresses in the overriding plate in Andean style subduction zone systems",
year="2021",
publisher="Durham University",
school="Durham theses",
opturl="http://etheses.dur.ac.uk/13836/"
}

@Inbook{Hoggard_etal2021,
author="Hoggard, Mark
and Austermann, Jacqueline
and Randel, Cody
and Stephenson, Simon",
editor="H. Marquardt, M. Ballmer",
chapter="Observational estimates of dynamic topography through space and time",
title="Mantle convection and surface expressions",
series="AGU Geophysical Monograph Series",
year="2021",
address="Washington, D.C.",
publisher="AGU",
doi="10.1002/9781119528609.ch15"
}

@Article{Barrionuevo2021,
author="Barrionuevo, M.
and Liu, S.
and Mescua, J.
and Yagupsky, D.
and Quinteros, J.
and Giambiagi, L.
and Sobolev, S. V.
and Piceda, C. R.
and Strecker, M. R.",
title="The influence of variations in crustal composition and lithospheric strength on the evolution of deformation processes in the southern Central Andes: insights from geodynamic models",
journal="International Journal of Earth Sciences",
year="2021",
abstract="Deformation in the orogen-foreland system of the southern Central Andes between 33{\textdegree} and 36{\textdegree} S varies in style, locus, and amount of shortening. The controls that determine these spatially variable characteristics have largely remained unknown, yet both the subduction of the oceanic Nazca plate and the strength of the South American plate have been invoked to play a major role. While the parameters governing the subduction processes are similar between 33{\textdegree} and 36{\textdegree} S, the lithospheric strength of the upper plate is spatially variable due to structures inherited from past geodynamic regimes and associated compositional differences in the South American plate. Regional Mesozoic crustal horizontal extension generated a < 40-km-thick crust with a more mafic composition in the lower crust south of 35{\textdegree}S; north of this latitude, however, a more felsic lower crust is inferred from geophysical data. To assess the influence of different structural and compositional heterogeneities on the style of deformation in the southern Central Andes, we developed a suite of geodynamic models of intraplate lithospheric shortening for two E-W transects (33{\textdegree} 40{\textquoteright} S and 36{\textdegree} S) across the Andes. The models are constrained by local geological and geophysical information. Our results demonstrate a decoupled shortening mode between the brittle upper crust and the ductile lower crust in those areas characterized by a mafic lower crust (36{\textdegree} S transect). In contrast, a more felsic lower crust, such as in the 33{\textdegree} 40{\textquoteright} S transect, results in a coupled shortening mode. Furthermore, we find that differences in lithospheric thickness and the asymmetry of the lithosphere-asthenosphere boundary may promote the formation of a crustal-scale, west-dipping detachment zone that drives the overall deformation and lateral expansion of the orogen. Our study represents the first geodynamic modeling effort in the southern Central Andes aimed at understanding the roles of heterogeneities (crustal composition and thickness) at the scale of the entire lithosphere as well as the geometry of the lithosphere-asthenosphere boundary with respect to mountain building.",
issn="1437-3262",
doi="10.1007/s00531-021-01982-5",
url="https://doi.org/10.1007/s00531-021-01982-5"
}

@article {BredowM56-2020-2,
	author = {Bredow, Eva and Steinberger, Bernhard and Gassm{\"o}ller, Rene and Dannberg, Juliane},
	title = {Mantle convection and possible mantle plumes beneath Antarctica {\textendash} insights from geodynamic models and implications for topography},
	volume = {56},
	elocation-id = {M56-2020-2},
	year = {2021},
	doi = {10.1144/M56-2020-2},
	publisher = {Geological Society of London},
	abstract = {This chapter describes large-scale mantle flow structures beneath Antarctica as derived from global seismic tomography models of the present-day state. In combination with plate reconstructions, the time-dependent pattern of palaeosubduction can be simulated and is shown from the rarely seen Antarctic perspective. Furthermore, a dynamic topography model demonstrates which kind and scales of surface manifestations can be expected as a direct and observable result of mantle convection. The last section of this chapter features an overview of the classical concept of deep-mantle plumes from a geodynamic point of view and how recent insights, mostly from seismic tomography, have changed the understanding of plume structures and dynamics over past decades. The long-standing and controversial hypothesis of a mantle plume beneath West Antarctica is summarized and addressed with geodynamic models, which estimate the excess heat flow of a potential plume at the bedrock surface. However, the predicted heat flow is small, while differences in surface heat-flux estimates are large; therefore, the results are not conclusive with regard to the existence of a West Antarctic mantle plume. Finally, it is shown that global mantle flow would cause the tilting of whole-mantle plume conduits beneath West Antarctica such that their base is predicted to be displaced about 20{\textdegree} northward relative to the surface position, closer to the southern margin of the Pacific Large Low-Shear Velocity Province.},
	issn = {0435-4052},
	URL = {https://mem.lyellcollection.org/content/early/2021/09/08/M56-2020-2},
	eprint = {https://mem.lyellcollection.org/content/early/2021/09/08/M56-2020-2.full.pdf},
	journal = {Geological Society, London, Memoirs}
}

@article{https://doi.org/10.1029/2020GC009577,
author = {Heckenbach, Esther L. and Brune, Sascha and Glerum, Anne C. and Bott, Judith},
title = {Is there a Speed Limit for the Thermal Steady-State Assumption in Continental Rifts?},
journal = {Geochemistry, Geophysics, Geosystems},
volume = {22},
number = {3},
pages = {e2020GC009577},
keywords = {Thermal Modeling, Rifting, Numerical Modeling, Basin Analysis, Geodynamics},
doi = {https://doi.org/10.1029/2020GC009577},
url = {https://agupubs.onlinelibrary.wiley.com/doi/abs/10.1029/2020GC009577},
eprint = {https://agupubs.onlinelibrary.wiley.com/doi/pdf/10.1029/2020GC009577},
note = {e2020GC009577 2020GC009577},
abstract = {AbstractThe lithosphere is often assumed to reside in a thermal steady-state when quantitatively describing the temperature distribution in continental interiors and sedimentary basins, but also at active plate boundaries. Here, we investigate the applicability limit of this assumption at slowly deforming continental rifts. To this aim, we assess the tectonic thermal imprint in numerical experiments that cover a range of realistic rift configurations. For each model scenario, the deviation from thermal equilibrium is evaluated. This is done by comparing the transient temperature field of every model to a corresponding steady-state model with identical structural configuration. We find that the validity of the thermal steady-state assumption strongly depends on rift type, divergence velocity, sample location and depth within the rift. Maximum differences between transient and steady-state models occur in narrow rifts, at the rift sides, and if the extension rate exceeds 0.5-2 mm/a. Wide rifts, however, reside close to thermal steady-state even for high extension velocities. The transient imprint of rifting appears to be overall negligible for shallow isotherms with a temperature less than 100°C. Contrarily, a steady-state treatment of deep crustal isotherms leads to underestimation of crustal temperatures, especially for narrow rift settings. Thus, not only relatively fast rifts like the Gulf of Corinth, Red Sea, and Main Ethiopian Rift, but even slow rifts like the Kenya Rift, Rhine Graben, and Rio Grande Rift must be expected to feature a pronounced transient component in the temperature field and to therefore violate the thermal steady-state assumption for deeper crustal isotherms.},
year = {2021}
}

@article{https://doi.org/10.1029/2019GC008809,
author = {Lees, Matthew E. and Rudge, John F. and McKenzie, Dan},
title = {Gravity, Topography, and Melt Generation Rates From Simple 3-D Models of Mantle Convection},
journal = {Geochemistry, Geophysics, Geosystems},
volume = {21},
number = {4},
pages = {e2019GC008809},
doi = {https://doi.org/10.1029/2019GC008809},
url = {https://agupubs.onlinelibrary.wiley.com/doi/abs/10.1029/2019GC008809},
eprint = {https://agupubs.onlinelibrary.wiley.com/doi/pdf/10.1029/2019GC008809},
note = {e2019GC008809 10.1029/2019GC008809},
abstract = {Abstract Convection in fluid layers at high Rayleigh number (Ra ∼106) have a spoke pattern planform. Instabilities in the bottom thermal boundary layer develop into hot rising sheets of fluid, with a component of radial flow toward a central upwelling plume. The sheets form the “spokes” of the pattern, and the plumes the “hubs.” Such a pattern of flow is expected to occur beneath plate interiors on Earth, but it remains a challenge to use observations to place constraints on the convective planform of the mantle. Here we present predictions of key surface observables (gravity, topography, and rates of melt generation) from simple 3-D numerical models of convection in a fluid layer. These models demonstrate that gravity and topography have only limited sensitivity to the spokes and mostly reflect the hubs (the rising and sinking plumes). By contrast, patterns of melt generation are more sensitive to short-wavelength features in the flow. There is the potential to have melt generation along the spokes but at a rate which is relatively small compared with that at the hubs. Such melting of spokes can only occur when the lithosphere is sufficiently thin (  km) and mantle water contents are sufficiently high (  ppm). The distribution of volcanism across the Middle East, Arabia, and Africa north of the equator suggests that it results from such spoke pattern convection.},
year = {2020}
}

@article{https://doi.org/10.1029/2019JB018726,
author = {Heyn, Bj{\"o}rn H. and Conrad, Clinton P. and Tr{\o}nnes, Reidar G.},
title = {How Thermochemical Piles Can (Periodically) Generate Plumes at Their Edges},
journal = {Journal of Geophysical Research: Solid Earth},
volume = {125},
number = {6},
pages = {e2019JB018726},
keywords = {plume initiation, LLSVPs, lower mantle, thermochemical piles, large igneous provinces, mantle upwellings},
doi = {https://doi.org/10.1029/2019JB018726},
url = {https://agupubs.onlinelibrary.wiley.com/doi/abs/10.1029/2019JB018726},
eprint = {https://agupubs.onlinelibrary.wiley.com/doi/pdf/10.1029/2019JB018726},
note = {e2019JB018726 10.1029/2019JB018726},
abstract = {Abstract Deep-rooted mantle plumes are thought to originate from the margins of the Large Low Shear Velocity Provinces (LLSVPs) at the base of the mantle. Visible in seismic tomography, the LLSVPs are usually interpreted to be intrinsically dense thermochemical piles in numerical models. Although piles deflect lateral mantle flow upward at their edges, the mechanism for localized plume formation is still not well understood. In this study, we develop numerical models that show plumes rising from the margin of a dense thermochemical pile, temporarily increasing its local thickness until material at the pile top cools and the pile starts to collapse back toward the core-mantle boundary (CMB). This causes dense pile material to spread laterally along the CMB, locally thickening the lower thermal boundary layer on the CMB next to the pile, and initiating a new plume. The resulting plume cycle is reflected in both the thickness and lateral motion of the local pile margin within a few hundred km of the pile edge, while the overall thickness of the pile is not affected. The period of plume generation is mainly controlled by the rate at which slab material is transported to the CMB, and thus depends on the plate velocity and the sinking rate of slabs in the lower mantle. A pile collapse, with plumes forming along the edges of the pile's radially extending corner, may, for example, explain the observed clustering of Large Igneous Provinces (LIPs) in the southeastern corner of the African LLSVP around 95–155 Ma.},
year = {2020}
}

@article{10.1093/gji/ggab051,
    author = {Saxena, Arushi and Choi, Eunseo and Powell, Christine A and Aslam, Khurram S},
    title = "{Seismicity in the central and southeastern United States due to upper mantle heterogeneities}",
    journal = {Geophysical Journal International},
    volume = {225},
    number = {3},
    pages = {1624-1636},
    year = {2021},
    month = {03},
    abstract = "{Sources of stress responsible for earthquakes occurring in the Central and Eastern United States (CEUS) include not only far-field plate boundary forces but also various local contributions. In this study, we model stress fields due to heterogeneities in the upper mantle beneath the CEUS including a high-velocity feature identified as a lithospheric drip in a recent regional P-wave tomography study. We calculate velocity and stress distributions from numerical models for instantaneous 3-D mantle flow. Our models are driven by the heterogeneous density distribution based on a temperature field converted from the tomography study. The temperature field is utilized in a composite rheology, assumed for the numerical models. We compute several geodynamic quantities with our numerical models: dynamic topography, rate of dynamic topography, gravitational potential energy (GPE), differential stress, and Coulomb stress. We find that the GPE, representative of the density anomalies in the lithosphere, is an important factor for understanding the seismicity of the CEUS. When only the upper mantle heterogeneities are included in a model, differential and Coulomb stress for the observed fault geometries in the CEUS seismic zones acts as a good indicator to predict the seismicity distribution. Our modelling results suggest that the upper mantle heterogeneities and structure below the CEUS have stress concentration effects and are likely to promote earthquake generation at preexisting faults in the region’s seismic zones. Our results imply that the mantle flow due to the upper-mantle heterogeneities can cause stress perturbations, which could help explain the intraplate seismicity in this region.}",
    issn = {0956-540X},
    doi = {10.1093/gji/ggab051},
    url = {https://doi.org/10.1093/gji/ggab051},
    eprint = {https://academic.oup.com/gji/article-pdf/225/3/1624/36583045/ggab051.pdf},
}

article{10.1002/essoar.10506103.1,
author = {Sandiford, Dan and Brune, Sascha and Glerum, Anne and Naliboff, John and Whittaker, Joanne M},
title = {Kinematics of footwall exhumation at oceanic detachment faults: solid-block rotation and apparent unbending},
journal = {Earth and Space Science Open Archive},
pages = {25},
year = {2021},
DOI = {10.1002/essoar.10506103.1},
url = {https://doi.org/10.1002/essoar.10506103.1},
abstract = {Seafloor spreading at slow rates can be accommodated on large-offset oceanic detachment faults (ODFs), that exhume lower crustal and mantle rocks in footwall domes termed oceanic core complexes (OCCs). Footwall rock experiences large rotation during exhumation, yet important aspects of the kinematics - particularly the relative roles of rigid block rotation and flexure - are not clearly understood. Using a high-resolution numerical model, we explore the exhumation kinematics in the footwall beneath an emergent ODF/OCC. A key feature of the models is that footwall motion is dominated by solid rotation, accommodated by the concave-down ODF. This is attributed to a system behaviour in which the accumulation of distributed plastic strain is minimized. A consequence of these kinematics is that curvature measured along the ODF is representative of a neutral stress conﬁguration, rather than a “bent” one. Instead, it is in the subsequent process of `apparent unbending’ that signiﬁcant ﬂexural stresses are developed in the model footwall. The brittle strain associated with apparent unbending is produced dominantly in extension, beneath the OCC, consistent with earthquake clustering observed in the Trans-Atlantic Geotraverse at the Mid-Atlantic Ridge.}
}

@article{FACCENNA2021116905,
title = {Mountain building, mantle convection, and supercontinents: Holmes (1931) revisited},
journal = {Earth and Planetary Science Letters},
volume = {564},
pages = {116905},
year = {2021},
issn = {0012-821X},
doi = {https://doi.org/10.1016/j.epsl.2021.116905},
url = {https://www.sciencedirect.com/science/article/pii/S0012821X21001643},
author = {Claudio Faccenna and Thorsten W. Becker and Adam F. Holt and Jean Pierre Brun},
keywords = {orogeny, mantle convection, supercontinent, crustal deformation},
abstract = {Orogeny results from crustal thickening at active margins, and much progress has been made on understanding the associated kinematics. However, the ultimate cause of orogeny is still debated, especially for the case of extreme crustal thickening. Inspired by the seminal work of Holmes (1931), we explore the connections between the style of orogeny and mantle dynamics. We distinguish between two types of orogeny, those that are associated with one-sided, mainly upper mantle subduction, “slab-pull orogeny”, and those related to more symmetric, whole mantle convection cells, referred to as “mantle”, or “slab-suction orogeny”. Only the latter leads to extreme crustal thickening. We propose that mantle orogeny is generated by the penetration of slabs into the lower mantle and the associated change in the length scales of convection. This suggestion is supported by numerical dynamic models which show that upper plate compression is associated with slab penetration into the lower mantle. Slabs can further trigger a buoyant, plume upwelling from the core-mantle boundary which enhances this whole mantle convection cell, and with it upper plate compression. We explore the geological record to test the validity of such a model. For the present-day, compressional backarc regions are commonly associated with slabs that subduct to the deep lower mantle. The temporal evolution of the Nazca and Tethyan slabs with the associated Andean Cordillera and the Tibetan-Himalayan orogenies likewise suggests that extreme crustal thickening below the Bolivia and Tibetan plateau occurred during slab penetration into the lower mantle. This episode of crustal thickening in the Tertiary bears similarity with Pangea assembly events, where the Gondwanide accretionary orogen occurred at the same time of the Variscan-Appalachian and Ural orogeny. We propose that this Late Paleozoic large-scale compression is likewise related to a change from transient slab ponding in the transition zone to lower mantle subduction. If our model is correct, the geological record of orogeny in continental lithosphere can be used to decipher time-dependent mantle convection, and episodic lower mantle subduction may be causally related to the supercontinental cycle.}
}

@article{Neuharth2021,
  doi = {10.1029/2020gc009615},
  url = {https://doi.org/10.1029/2020gc009615},
  year = {2021},
  month = apr,
  publisher = {American Geophysical Union ({AGU})},
  volume = {22},
  number = {4},
  author = {Derek Neuharth and Sascha Brune and Anne Glerum and Christian Heine and J. Kim Welford},
  title = {Formation of Continental Microplates Through Rift Linkage: Numerical Modeling and Its Application to the Flemish Cap and Sao Paulo Plateau},
  journal = {Geochemistry,  Geophysics,  Geosystems}
}

@Article{Gouiza2021,
  author ={Gouiza, M. and Naliboff, J.},
	title ={Rheological inheritance controls the formation of segmented rifted margins in cratonic lithosphere},
	journal = {Nature Communications},
	year = {2021},
	volume = {12},
	number = {1},
	pages = {4653},
	abstract = {Observations from rifted margins reveal that significant structural and crustal variability develops through the process of continental extension and breakup. While a clear link exists between distinct margin structural domains and specific phases of rifting, the origin of strong segmentation along the length of margins remains relatively ambiguous and may reflect multiple competing factors. Given that rifting frequently initiates on heterogenous basements with a complex tectonic history, the role of structural inheritance and shear zone reactivation is frequently examined. However, the link between large-scale variations in lithospheric structure and rheology and 3-D rifted margin geometries remains relatively unconstrained. Here, we use 3-D thermo-mechanical simulations of continental rifting, constrained by observations from the Labrador Sea, to unravel the effects of inherited variable lithospheric properties on margin segmentation. The modelling results demonstrate that variations in the initial crustal and lithospheric thickness, composition, and rheology produce sharp gradients in rifted margin width, the timing of breakup and its magmatic budget, leading to strong margin segmentation.},
	issn = {2041-1723},
	doi = {10.1038/s41467-021-24945-5},
	url = {https://doi.org/10.1038/s41467-021-24945-5}
}

@article{Magni2021,
  doi = {10.3390/geosciences11110475},
  url = {https://doi.org/10.3390/geosciences11110475},
  year = {2021},
  month = nov,
  publisher = {{MDPI} {AG}},
  volume = {11},
  number = {11},
  pages = {475},
  author = {Valentina Magni and John Naliboff and Manel Prada and Carmen Gaina},
  title = {Ridge Jumps and Mantle Exhumation in Back-Arc Basins},
  journal = {Geosciences}
}

@article{Fraters2021,
  doi = {10.1029/2021gc009846},
  url = {https://doi.org/10.1029/2021gc009846},
  year = {2021},
  month = oct,
  publisher = {American Geophysical Union ({AGU})},
  volume = {22},
  number = {10},
  author = {M. R. T. Fraters and M. I. Billen},
  title = {On the Implementation and Usability of Crystal Preferred Orientation Evolution in Geodynamic Modeling},
  journal = {Geochemistry,  Geophysics,  Geosystems}
}

@article{englUluocak2021,
  doi = {10.1029/2021tc007031},
  url = {https://doi.org/10.1029/2021tc007031},
  year = {2021},
  month = dec,
  publisher = {American Geophysical Union ({AGU})},
  volume = {40},
  number = {12},
  author = {Ebru {\c{S}}eng\"{u}l Uluocak and O{\u{g}}uz H. G\"{o}{\u{g}}\"{u}{\c{s}} and Russell N. Pysklywec and Bo Chen},
  title = {Geodynamics of East Anatolia-Caucasus Domain: Inferences From 3D Thermo-Mechanical Models,  Residual Topography,  and Admittance Function Analyses},
  journal = {Tectonics}
}

@article{10.1093/gji/ggab527,
    author = {Lee, Sungho and Saxena, Arushi and Song, Jung-Hun and Rhie, Junkee and Choi, Eunseo},
    title = "{Contributions from lithospheric and upper-mantle heterogeneities to upper crustal seismicity in the Korean Peninsula}",
    journal = {Geophysical Journal International},
    year = {2021},
    month = {12},
    abstract = "{The Korean Peninsula (KP), located along the eastern margin of the Eurasian and Amurian plates, has experienced continual earthquakes from small to moderate magnitudes. Various models to explain these earthquakes have been proposed, but the origins of the stress responsible for this region's seismicity remain unclear and debated. This study aims to understand the stress field of this region in terms of the contributions from crustal and upper-mantle heterogeneities imaged via seismic tomography using a series of numerical simulations. A crustal seismic velocity model can determine the crustal thickness and density. Upper-mantle seismic velocity anomalies from a regional tomography model were converted to a temperature field, which can determine the structures (e.g. lithospheric thickness, subducting slabs, their gaps, and stagnant features) and density. The heterogeneities in the crustal and upper mantle governed the buoyancy forces and rheology in our models. The modelled surface topography, mantle flow stress, and orientation of maximum horizontal stress, derived from the variations in the crustal thickness, suggest that model with the lithospheric and upper-mantle heterogeneities is required to improve these modelled quantities. The model with upper-mantle thermal anomalies and east–west compression of approximately 50 MPa developed a stress field consistent with the observed seismicity in the KP. However, the modelled and observed orientations of the maximum horizontal stress agree in the western KP but they are inconsistent in the eastern KP. Our analysis, based on the modelled quantities, suggested that compressional stress and mantle heterogeneities may mainly control the seismicity in the western area. In contrast, we found a clear correlation of the relatively thin lithosphere and strong upper-mantle upwelling with the observed seismicity in the Eastern KP, but it is unclear whether stress, driven by these heterogeneities, directly affects the seismicity of the upper crust.}",
    issn = {0956-540X},
    doi = {10.1093/gji/ggab527},
    url = {https://doi.org/10.1093/gji/ggab527},
    note = {ggab527},
    eprint = {https://academic.oup.com/gji/advance-article-pdf/doi/10.1093/gji/ggab527/41971016/ggab527.pdf},
}

@article {LundinSP524-2021-119,
	author = {Lundin, E. R. and Dor{\'e}, A. G. and Naliboff, J. and Van Wijk, J.},
	title = {Utilization of continental transforms in break-up: observations, models, and a potential link to magmatism},
	volume = {524},
	elocation-id = {SP524-2021-119},
	year = {2021},
	doi = {10.1144/SP524-2021-119},
	publisher = {Geological Society of London},
	abstract = {Reactivation of continental transform faults (hereafter; transforms) is identified herein as a significant factor in continental break-up, based on a global review of divergent margins and numerical modelling. Divergent margins that have reactivated transforms are characterized by linear and abrupt terminations of thick continental crust. Transforms represent some of the largest structures on Earth, and these megastructures represent major lithospheric weaknesses and are therefore prone to reactivation upon changes in the stress field, which typically occur during plate break-up. The blunt termination of the margins is consistent with observations of very limited pre-breakup lithospheric thinning of such margins. This mode of break-up appears to occur abruptly, and contrasts notably with highly tapered and slowly extended divergent margins. Magma leakage along transforms is well-known worldwide where divergence occurs across such features. This leakage may evolve to dike injections, further reducing the plate strength. We observe that many of the blunt margins we attribute to transform reactivation have been prone to above-normal magmatism and are marked by seaward dipping reflectors underlain by high-velocity lower crustal intrusions. The magmatism may be directly related to the separation of abruptly terminated margins, whereby the large resulting lateral thermal gradients trigger edge-driven convection and melt addition.Supplementary material at https://doi.org/10.6084/m9.figshare.c.5756724},
	issn = {0305-8719},
	URL = {https://sp.lyellcollection.org/content/early/2021/12/22/SP524-2021-119},
	eprint = {https://sp.lyellcollection.org/content/early/2021/12/22/SP524-2021-119.full.pdf},
	journal = {Geological Society, London, Special Publications}
}


@Article{geosciences12020050,
AUTHOR = {Palmiotto, Camilla and Ficini, Eleonora and Loreto, Maria Filomena and Muccini, Filippo and Cuffaro, Marco},
TITLE = {Back-Arc Spreading Centers and Superfast Subduction: The Case of the Northern Lau Basin (SW Pacific Ocean)},
JOURNAL = {Geosciences},
VOLUME = {12},
YEAR = {2022},
NUMBER = {2},
ARTICLE-NUMBER = {50},
URL = {https://www.mdpi.com/2076-3263/12/2/50},
ISSN = {2076-3263},
ABSTRACT = {The Lau Basin is a back-arc region formed by the subduction of the Pacific plate below the Australian plate. We studied the regional morphology of the back-arc spreading centers of the Northern Lau basin, and we compared it to their relative spreading rates. We obtained a value of 60.2 mm/year along the Northwest Lau Spreading Centers based on magnetic data, improving on the spreading rate literature data. Furthermore, we carried out numerical models including visco-plastic rheologies and prescribed surface velocities, in an upper plate-fixed reference frame. Although our thermal model points to a high temperature only near the Tonga trench, the model of the second invariant of the strain rate shows active deformation in the mantle from the Tonga trench to ~800 km along the overriding plate. This explains the anomalous magmatic production along all the volcanic centers in the Northern Lau Back-Arc Basin.},
DOI = {10.3390/geosciences12020050}
}

@article{doi:10.1126/sciadv.abg1626,
<<<<<<< HEAD
author = {Craig O’Neill  and Sonja Aulbach },
=======
author = {Craig O'Neill and Sonja Aulbach },
>>>>>>> 86cf3007
title = {Destabilization of deep oxidized mantle drove the Great Oxidation Event},
journal = {Science Advances},
volume = {8},
number = {7},
pages = {eabg1626},
year = {2022},
doi = {10.1126/sciadv.abg1626},
URL = {https://www.science.org/doi/abs/10.1126/sciadv.abg1626},
eprint = {https://www.science.org/doi/pdf/10.1126/sciadv.abg1626},
abstract = { The rise of Earth’s atmospheric O2 levels at ~2.4 Ga was driven by a shift between increasing sources and declining sinks of oxygen. Here, we compile recent evidence that the mantle shows a significant increase in oxidation state leading to the Great Oxidation Event (GOE), linked to sluggish upward mixing of a deep primordial oxidized layer. We simulate this scenario by implementing a new rheological model for this oxidized, bridgmanite-enriched viscous material and demonstrate slow mantle mixing in simulations of early Earth’s mantle. The eventual homogenization of this layer may take ~2 Ga, in line with the timing of the observed mantle redox shift, and would result in the increase in upper mantle oxidation of \&gt;1 log(fO2) unit. Such a shift would alter the redox state of volcanic degassing products to more oxidized species, removing a major sink of atmospheric O2 and allowing oxygen levels to rise at ~2.4 Ga. Delayed mixing of primordial mantle drove the Great Oxidation Event. }
}

@article{STEIN2022229276,
title = {Numerical study on the style of delamination},
journal = {Tectonophysics},
pages = {229276},
year = {2022},
issn = {0040-1951},
doi = {10.1016/j.tecto.2022.229276},
url = {https://www.sciencedirect.com/science/article/pii/S0040195122000701},
author = {Claudia Stein and Matthew Comeau and Michael Becken and Ulrich Hansen},
keywords = {Numerical modelling delamination, Rayleigh-Taylor instability phase transition rheology},
abstract = {Delamination of the lower crust or lithospheric mantle is one explanation for the surface uplift observed in areas of mountain building. This process describes the removal of the lower part of the tectonic plate and can occur in various ways. Different styles of delamination typically have in common that the upper material (e.g., lowermost crust or lithospheric mantle) is denser than the underlying material (e.g., asthenosphere) and therefore sinks. It has been proposed that the higher density can be caused by the formation of eclogite. In this study we apply a thermomechanical model featuring a density increase within the lithosphere by a phase transition. The model setup is designed to investigate surface uplift and mountain building in an intracontinental setting. Specifically, the model is arranged to closely resemble central Mongolia. The models give insights into the dynamically evolving flow field with respect to the style of removal, therefore the general outcome is also applicable to other orogenic regions. In addition to a systematic study on the phase transition, we also investigate the influence of convergent motion and of the rheology of the crust. Our results reveal that for the absence of a dense (eclogite) layer, delamination initially occurs as a stationary Rayleigh-Taylor instability which appears as a late and short-lived event. In comparison, for a strong density contrast an early, long-lived peeling-off removal style with a stationary slab results. The subsequent asthenospheric upwelling causes further peeling-off events for all density contrasts. For this removal style a retreating slab is observed that occasionally breaks off giving way to a periodic behaviour. The findings confirm that a strong convergence and low viscosity of the crust promote delamination. In addition, the asthenospheric upwelling yields a wide and flat surface uplift. Such dome-like features are observed to be more pronounced for high density contrasts (i.e., strong eclogitisation).}
}

@article{https://doi.org/10.1029/2021JB023244,
author = {Zha, Caicai and Lin, Jian and Zhou, Zhiyuan and Xu, Min and Zhang, Xubo},
title = {Effects of Hotspot-Induced Long-Wavelength Mantle Melting Variations on Magmatic Segmentation at the Reykjanes Ridge: Insights From 3D Geodynamic Modeling},
journal = {Journal of Geophysical Research: Solid Earth},
volume = {127},
number = {3},
pages = {e2021JB023244},
doi = {10.1029/2021JB023244},
url = {https://agupubs.onlinelibrary.wiley.com/doi/abs/10.1029/2021JB023244},
eprint = {https://agupubs.onlinelibrary.wiley.com/doi/pdf/10.1029/2021JB023244},
note = {e2021JB023244 2021JB023244},
abstract = {Abstract Spatial variations in mantle melting induced by the Iceland hotspot have strong effects on meso-scale mantle upwelling and crustal production along the slow-spreading Reykjanes Ridge. The ridge-hotspot interaction has been recorded by diachronous V-shaped ridges and troughs extending away from Iceland, as well as by changes in ridge segmentation since 37 Ma. The origins of V-shaped structures are widely debated, while the causes of the gradual erasion of ridge segments bounded by transform faults are rarely investigated. Through 3D time-dependent geodynamic modeling, this study investigates how the hotspot-induced regional mantle melting variations affect ridge segmentation. Periodic temperature perturbations were initially imposed beneath the melting zone to trigger buoyant upwelling cells, which corresponded to the offset ridge segments at the Reykjanes Ridge. Iceland hotspot-induced long-wavelength mantle melting variations were generated by applying a regional linear temperature gradient at the bottom of the model domain. Modeling reveals a two-stage evolution of the buoyant upwelling cells that characterizes the segmentation transition at the Reykjanes Ridge. In Stage 1, the regional mantle melting variations trigger along-axis pressure-driven mantle flow, which alters the segment-scale mantle upwelling and promotes the propagation of segment boundaries away from the region with relatively higher mantle temperature. In Stage 2, buoyant upwelling cells are destroyed progressively as along-axis mantle flow dominants, leaving V-shaped diachronous boundaries between the segmented and unsegmented crust. These results advance our understanding of the effects of long-wavelength mantle melting variations induced by regional mantle heterogeneities on ridge segment evolution at slow-spreading ridges.},
year = {2022}
}<|MERGE_RESOLUTION|>--- conflicted
+++ resolved
@@ -1097,11 +1097,7 @@
 }
 
 @article{doi:10.1126/sciadv.abg1626,
-<<<<<<< HEAD
-author = {Craig O’Neill  and Sonja Aulbach },
-=======
 author = {Craig O'Neill and Sonja Aulbach },
->>>>>>> 86cf3007
 title = {Destabilization of deep oxidized mantle drove the Great Oxidation Event},
 journal = {Science Advances},
 volume = {8},
