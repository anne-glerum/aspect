/*
  Copyright (C) 2016 - 2018 by the authors of the ASPECT code.

  This file is part of ASPECT.

  ASPECT is free software; you can redistribute it and/or modify
  it under the terms of the GNU General Public License as published by
  the Free Software Foundation; either version 2, or (at your option)
  any later version.

  ASPECT is distributed in the hope that it will be useful,
  but WITHOUT ANY WARRANTY; without even the implied warranty of
  MERCHANTABILITY or FITNESS FOR A PARTICULAR PURPOSE.  See the
  GNU General Public License for more details.

  You should have received a copy of the GNU General Public License
  along with ASPECT; see the file LICENSE.  If not see
  <http://www.gnu.org/licenses/>.
 */


#include <aspect/global.h>
#include <aspect/geometry_model/initial_topography_model/ascii_data.h>
#include <aspect/geometry_model/box.h>
#include <aspect/geometry_model/sphere.h>
#include <aspect/geometry_model/spherical_shell.h>
#include <aspect/geometry_model/chunk.h>

#include <deal.II/base/parameter_handler.h>
#include <array>



namespace aspect
{
  namespace InitialTopographyModel
  {
    template <int dim>
    AsciiData<dim>::AsciiData ()
      :
      surface_boundary_id(1)
    {}


    template <int dim>
    void
    AsciiData<dim>::initialize ()
    {
      surface_boundary_id = this->get_geometry_model().translate_symbolic_boundary_name_to_id("top");

      std::set<types::boundary_id> surface_boundary_set;
      surface_boundary_set.insert(surface_boundary_id);

      Utilities::AsciiDataBoundary<dim>::initialize(surface_boundary_set,
                                                    1);
    }


    template <int dim>
    double
    AsciiData<dim>::value (const Point<dim-1> &surface_point) const
    {
      // Because the get_data_component function of AsciiDataBoundary
      // expects a dim-dimensional cartesian point, we have to
      // add a coordinate here, and, for spherical geometries,
      // change to cartesian coordinates.
      Point<dim> global_point;
      if (dynamic_cast<const GeometryModel::Box<dim>*> (&this->get_geometry_model()) != nullptr)
        {
          // No need to set the vertical coordinate correctly,
          // because it will be thrown away in get_data_component anyway
          for (unsigned int d=0; d<dim-1; d++)
            global_point[d] = surface_point[d];
        }
      else if (dynamic_cast<const GeometryModel::Sphere<dim>*> (&this->get_geometry_model()) != nullptr ||
               dynamic_cast<const GeometryModel::SphericalShell<dim>*> (&this->get_geometry_model()) != nullptr ||
               dynamic_cast<const GeometryModel::Chunk<dim>*> (&this->get_geometry_model()) != nullptr)
        {
          // No need to set the radial coordinate correctly,
          // because it will be thrown away in get_data_component anyway
          std::array<double, dim> point;
          point[0] = 6371000.0;
          for (unsigned int d=0; d<dim-1; d++)
            point[d+1] = surface_point[d];

          global_point = Utilities::Coordinates::spherical_to_cartesian_coordinates<dim>(point);
        }
      else
        AssertThrow(false, ExcNotImplemented());

      const double topo = Utilities::AsciiDataBoundary<dim>::get_data_component(surface_boundary_id,
                                                                                global_point,
                                                                                0);

      return topo;
    }

    template <int dim>
    Tensor<1,dim-1>
    AsciiData<dim>::vector_gradient(const Point<dim> &point) const
    {
      return Utilities::AsciiDataBoundary<dim>::vector_gradient(surface_boundary_id, point,0);
    }
<<<<<<< HEAD
=======

    template <int dim>
    double
    AsciiData<dim>::max_topography () const
    {
      return Utilities::AsciiDataBoundary<dim>::get_maximum_component_value(surface_boundary_id,0);
    }

>>>>>>> f0060db3

    template <int dim>
    void
    AsciiData<dim>::declare_parameters (ParameterHandler &prm)
    {
      prm.enter_subsection("Geometry model");
      {
        prm.enter_subsection("Initial topography model");
        {
          Utilities::AsciiDataBase<dim>::declare_parameters(prm,
                                                            "$ASPECT_SOURCE_DIR/data/geometry-model/initial-topography-model/ascii-data/test/",
                                                            "box_2d_%s.0.txt");
        }
        prm.leave_subsection();
      }
      prm.leave_subsection();
    }


    template <int dim>
    void
    AsciiData<dim>::parse_parameters (ParameterHandler &prm)
    {
      prm.enter_subsection("Geometry model");
      {
        prm.enter_subsection("Initial topography model");
        {
          Utilities::AsciiDataBase<dim>::parse_parameters(prm);
        }
        prm.leave_subsection();
      }
      prm.leave_subsection();
    }
  }
}

// explicit instantiations
namespace aspect
{
  namespace InitialTopographyModel
  {
    ASPECT_REGISTER_INITIAL_TOPOGRAPHY_MODEL(AsciiData,
                                             "ascii data",
                                             "Implementation of a model in which the surface "
                                             "topography is derived from a file containing data "
                                             "in ascii format. The following geometry models "
                                             "are currently supported: box. "
                                             "Note the required format of the "
                                             "input data: The first lines may contain any number of comments "
                                             "if they begin with `#', but one of these lines needs to "
                                             "contain the number of grid points in each dimension as "
                                             "for example `# POINTS: 3 3'. "
                                             "The order of the data columns "
                                             "has to be `x', `Topography [m]' in a 2d model and "
                                             " `x', `y', `Topography [m]' in a 3d model, which means that "
                                             "there has to be a single column "
                                             "containing the topography. "
                                             "Note that the data in the input "
                                             "file needs to be sorted in a specific order: "
                                             "the first coordinate needs to ascend first, "
                                             "followed by the second in order to "
                                             "assign the correct data to the prescribed coordinates. "
                                             "If you use a spherical model, "
                                             "then the assumed grid changes. "
                                             "`x' will be replaced by the azimuth angle in radians "
                                             " and `y' by the polar angle in radians measured "
                                             "positive from the north pole. The grid will be assumed to be "
                                             "a longitude-colatitude grid. Note that the order "
                                             "of spherical coordinates is `phi', `theta' "
                                             "and not `theta', `phi', since this allows "
                                             "for dimension independent expressions.")
  }
}<|MERGE_RESOLUTION|>--- conflicted
+++ resolved
@@ -101,8 +101,6 @@
     {
       return Utilities::AsciiDataBoundary<dim>::vector_gradient(surface_boundary_id, point,0);
     }
-<<<<<<< HEAD
-=======
 
     template <int dim>
     double
@@ -111,7 +109,6 @@
       return Utilities::AsciiDataBoundary<dim>::get_maximum_component_value(surface_boundary_id,0);
     }
 
->>>>>>> f0060db3
 
     template <int dim>
     void
