/*
  Copyright (C) 2011 - 2014 by the authors of the ASPECT code.

  This file is part of ASPECT.

  ASPECT is free software; you can redistribute it and/or modify
  it under the terms of the GNU General Public License as published by
  the Free Software Foundation; either version 2, or (at your option)
  any later version.

  ASPECT is distributed in the hope that it will be useful,
  but WITHOUT ANY WARRANTY; without even the implied warranty of
  MERCHANTABILITY or FITNESS FOR A PARTICULAR PURPOSE.  See the
  GNU General Public License for more details.

  You should have received a copy of the GNU General Public License
  along with ASPECT; see the file doc/COPYING.  If not see
  <http://www.gnu.org/licenses/>.
*/
/*  $Id$  */


#include <aspect/introspection.h>
#include <aspect/global.h>

namespace aspect
{
  template <>
  const unsigned int
  Introspection<2>::ComponentIndices::velocities[2] = { 0, 1 };

  template <>
  const unsigned int
  Introspection<3>::ComponentIndices::velocities[3] = { 0, 1, 2 };

  template <int dim>
  const unsigned int
  Introspection<dim>::ComponentIndices::pressure;

  template <int dim>
  const unsigned int
  Introspection<dim>::ComponentIndices::temperature;

<<<<<<< HEAD
=======
  template <int dim>
  const unsigned int
  Introspection<dim>::BlockIndices::velocities;

  template <int dim>
  const unsigned int
  Introspection<dim>::BlockIndices::pressure;

  template <int dim>
  const unsigned int
  Introspection<dim>::BlockIndices::temperature;


  template <int dim>
  const unsigned int
  Introspection<dim>::BaseElements::velocities;

  template <int dim>
  const unsigned int
  Introspection<dim>::BaseElements::pressure;

  template <int dim>
  const unsigned int
  Introspection<dim>::BaseElements::temperature;


>>>>>>> 7525ffc8
  namespace
  {
    template <int dim>
    std::vector<unsigned int>
    component_to_block_mapping (const unsigned int n_components)
    {
      // set up a mapping between vector components to the blocks they
      // correspond to. each variable has its own block except
      // for the velocities which are all mapped into block 0
      std::vector<unsigned int> components_to_blocks (n_components, 0U);
      components_to_blocks[dim] = 1;
      components_to_blocks[dim+1] = 2;
      for (unsigned int i=dim+2; i<n_components; ++i)
        components_to_blocks[i] = i-dim+1;

      return components_to_blocks;
    }
  }


  template <int dim>
  Introspection<dim>::Introspection(const unsigned int n_compositional_fields,
      const bool split_vel_pressure)
    :
    n_components (dim+2+n_compositional_fields),
    n_blocks (3+n_compositional_fields),
    extractors (n_compositional_fields),
    component_indices (n_compositional_fields),
<<<<<<< HEAD
    block_indices (n_compositional_fields, split_vel_pressure),
=======
    block_indices (n_compositional_fields),
    base_elements (n_compositional_fields),
>>>>>>> 7525ffc8
    components_to_blocks (component_to_block_mapping<dim>(n_components)),
    system_dofs_per_block (n_blocks)
  {}


  namespace
  {
    std::vector<unsigned int>
    half_open_sequence (const unsigned int begin,
                        const unsigned int end)
    {
      std::vector<unsigned int> x;
      for (unsigned int i=begin; i<end; ++i)
        x.push_back (i);
      return x;
    }
  }


  template <int dim>
  Introspection<dim>::ComponentIndices::
  ComponentIndices (const unsigned int n_compositional_fields)
    :
    compositional_fields (half_open_sequence(dim+2, dim+2+n_compositional_fields))
  {}


  template <int dim>
  Introspection<dim>::BlockIndices::
  BlockIndices (const unsigned int n_compositional_fields,
      const bool split_vel_pressure)
    :
    velocities(0),
    pressure (split_vel_pressure?1:0),
    temperature (split_vel_pressure?2:1),
    compositional_fields (half_open_sequence(3, 3+n_compositional_fields))
  {}


  template <int dim>
  Introspection<dim>::BaseElements::
  BaseElements (const unsigned int n_compositional_fields)
    :
    compositional_fields (n_compositional_fields > 0 ? 3 : numbers::invalid_unsigned_int)
  {}


  namespace
  {
    std::vector<FEValuesExtractors::Scalar>
    half_open_extractor_sequence (const unsigned int begin,
                                  const unsigned int end)
    {
      std::vector<FEValuesExtractors::Scalar> x;
      for (unsigned int i=begin; i<end; ++i)
        x.push_back (FEValuesExtractors::Scalar(i));
      return x;
    }
  }

  template <int dim>
  Introspection<dim>::Extractors::Extractors (const unsigned int n_compositional_fields)
    :
    velocities (0),
    pressure (dim),
    temperature (dim+1),
    compositional_fields (half_open_extractor_sequence (dim+2, dim+2+n_compositional_fields))
  {
  }
}


// explicit instantiations
namespace aspect
{
#define INSTANTIATE(dim) \
  template struct Introspection<dim>;\
   
  ASPECT_INSTANTIATE(INSTANTIATE)
}<|MERGE_RESOLUTION|>--- conflicted
+++ resolved
@@ -41,8 +41,6 @@
   const unsigned int
   Introspection<dim>::ComponentIndices::temperature;
 
-<<<<<<< HEAD
-=======
   template <int dim>
   const unsigned int
   Introspection<dim>::BlockIndices::velocities;
@@ -69,7 +67,6 @@
   Introspection<dim>::BaseElements::temperature;
 
 
->>>>>>> 7525ffc8
   namespace
   {
     template <int dim>
@@ -98,12 +95,8 @@
     n_blocks (3+n_compositional_fields),
     extractors (n_compositional_fields),
     component_indices (n_compositional_fields),
-<<<<<<< HEAD
     block_indices (n_compositional_fields, split_vel_pressure),
-=======
-    block_indices (n_compositional_fields),
     base_elements (n_compositional_fields),
->>>>>>> 7525ffc8
     components_to_blocks (component_to_block_mapping<dim>(n_components)),
     system_dofs_per_block (n_blocks)
   {}
