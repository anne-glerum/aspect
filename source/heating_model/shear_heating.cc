--- conflicted
+++ resolved
@@ -56,12 +56,9 @@
              :
              material_model_inputs.strain_rate[q]);
 
-<<<<<<< HEAD
           SymmetricTensor<2,dim> stress =
             2 * material_model_outputs.viscosities[q] *
             deviatoric_strain_rate;
-=======
-          SymmetricTensor<2,dim> stress = 2 * material_model_outputs.viscosities[q] * deviatoric_strain_rate;
 
           if (limit_stress)
             {
@@ -80,7 +77,6 @@
 
               stress *= scaling_factor;
             }
->>>>>>> bebbc749
 
           heating_model_outputs.heating_source_terms[q] = stress * deviatoric_strain_rate;
 
