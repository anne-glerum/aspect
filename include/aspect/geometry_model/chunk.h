/*
  Copyright (C) 2011 - 2018 by the authors of the ASPECT code.

  This file is part of ASPECT.

  ASPECT is free software; you can redistribute it and/or modify
  it under the terms of the GNU General Public License as published by
  the Free Software Foundation; either version 2, or (at your option)
  any later version.

  ASPECT is distributed in the hope that it will be useful,
  but WITHOUT ANY WARRANTY; without even the implied warranty of
  MERCHANTABILITY or FITNESS FOR A PARTICULAR PURPOSE.  See the
  GNU General Public License for more details.

  You should have received a copy of the GNU General Public License
  along with ASPECT; see the file LICENSE.  If not see
  <http://www.gnu.org/licenses/>.
*/


#ifndef _aspect_geometry_model_chunk_h
#define _aspect_geometry_model_chunk_h

#include <aspect/geometry_model/interface.h>
#include <aspect/simulator_access.h>
#include <aspect/compat.h>

#include <deal.II/grid/manifold.h>
#include <deal.II/base/function_lib.h>
#include <deal.II/grid/grid_out.h>

namespace aspect
{
  namespace GeometryModel
  {
    using namespace dealii;

    /**
     * A geometry model class that describes a chunk of a spherical shell.
     * In 2D, this class simulates a sector with inner and outer radius, and
     * minimum and maximum longitude. Longitude increases anticlockwise
     * from the positive x-axis, as per the mathematical convention of phi.
     * In 3D, the class simulates a chunk of a sphere, bounded by arbitrary
     * lines of longitude, latitude and radius. Boundary indicator names are
     * west, east, south, north, inner and outer.
     *
     * The parameters that describe this geometry and that are read from the
     * input file are the inner and outer radii of the shell, the minimum
     * and maximum longitude, minimum and maximum longitude, and the
     * number of cells initialised in each dimension.
     */
    template <int dim>
    class Chunk : public Interface<dim>, public SimulatorAccess<dim>
    {
      public:

        void initialize ();

        /**
         * Generate a coarse mesh for the geometry described by this class.
         */
        virtual
        void create_coarse_mesh (parallel::distributed::Triangulation<dim> &coarse_grid) const;

#if !DEAL_II_VERSION_GTE(9,0,0)
        /**
         * Connect the set/clear manifold id functions to the post/pre_compute_no_normal_flux signals.
         */
        void
        connect_to_signal(SimulatorSignals<dim> &signals);
#endif

        /**
         * Return the set of boundary indicators that are used by this model.
         * This information is used to determine what boundary indicators can
         * be used in the input file.
         *
         * The chunk model uses boundary indicators zero through 2*dim-1, with
         * the first two being the faces perpendicular to the radius of the shell,
         * the next two along lines of longitude and, in 3d, the next two
         * along lines of latitude.
         */
        virtual
        std::set<types::boundary_id>
        get_used_boundary_indicators () const;

        /**
         * Return a mapping from symbolic names of each part of the boundary
         * to the corresponding boundary indicator. This allows users to
         * specify *names*, not just *numbers* in their input files when
         * describing which parts of the boundary have to satisfy which
         * boundary conditions.
         *
         * This geometry returns the map <code>{{"bottom"->0}, {"top"->1},
         * {"west"->2}, {"east"->3}}</code> in 2d, and <code>{{"bottom"->0},
         * {"top"->1}, {"west"->2}, {"east"->3}, {"south"->4},
         * {"north"->5}}</code> in 3d.
         */
        virtual
        std::map<std::string,types::boundary_id>
        get_symbolic_boundary_names_map () const;


        /**
         * Return the typical length scale one would expect of features in
         * this geometry, assuming realistic parameters.
         *
         * As described in the first ASPECT paper, a length scale of
         * 10km = 1e4m works well for the pressure scaling for earth
         * sized spherical shells. use a length scale that
         * yields this value for the R0,R1 corresponding to earth
         * but otherwise scales like (R1-R0)
         */
        virtual
        double length_scale () const;

        /**
         * Return the depth that corresponds to the given
         * position. The documentation of the base class (see
         * GeometryModel::Interface::depth()) describes in detail how
         * "depth" is interpreted in general.
         *
         * Computing a depth requires a geometry model to define a
         * "vertical" direction. The current class considers the
         * radial vector away from the origin as vertical and
         * considers the "top" boundary as the surface. In almost
         * all cases one will use a gravity model that also matches
         * these definitions.
         */
        virtual
        double depth(const Point<dim> &position) const;

        /**
<<<<<<< HEAD
         * Whereas the depth function returns the depth with respect
         * to the unperturbed surface, this function
         * returns the depth with respect to the surface
         * including the initial topography. For models without
         * initial topography, the result will be the same.
         *
         * Note that the perturbed surface only considers the
         * initially prescribed topography, not any perturbations
         * due to a displacement of the free surface.
         */
        virtual
=======
         * Return the height of the given position relative to the outer
         * radius.
         */
        virtual
        double height_above_reference_surface(const Point<dim> &position) const;

       /**
        * Whereas the depth function returns the depth with respect
        * to the unperturbed surface, this function
        * returns the depth with respect to the surface 
        * including the initial topography. For models without
        * initial topography, the result will be the same. 
        *
        * Note that the perturbed surface only considers the 
        * initially prescribed topography, not any perturbations
        * due to a displacement of the free surface.
        */
        virtual
>>>>>>> f0060db3
        double depth_wrt_topo(const Point<dim> &position) const;


        virtual
        Point<dim> representative_point(const double depth) const;

        /**
         * Return the longitude at the western edge of the chunk measured in
         * radians.
         */
        virtual
        double west_longitude() const;

        /**
         * Return the longitude at the eastern edge of the chunk measured in
         * radians.
         */
        virtual
        double east_longitude() const;

        /**
         * Return the longitude range of the chunk measured in radians.
         */
        virtual
        double longitude_range() const;

        /**
         * Return the latitude at the southern edge of the chunk measured in
         * radians from the equator.
         */
        virtual
        double south_latitude() const;

        /**
         * Return the latitude at the northern edge of the chunk measured in
         * radians from the equator.
         */
        virtual
        double north_latitude() const;

        /**
         * Return the latitude range of the chunk Measured in radians
         */
        virtual
        double latitude_range() const;

        /**
         * Return the maximum depth from the surface of the model measured in
         * meters.
         */
        virtual
        double maximal_depth() const;

        /**
         * Return the inner radius of the chunk measured in meters.
         */
        virtual
        double inner_radius() const;

        /**
         * Return the outer radius of the chunk measured in meters.
         */
        virtual
        double outer_radius() const;


        /**
         * @copydoc Interface::has_curved_elements()
         *
         * A chunk has curved boundaries and cells, so return true.
         */
        virtual
        bool
        has_curved_elements() const;

        /**
         * Return whether the given point lies within the domain specified
         * by the geometry. This function does not take into account
         * initial or dynamic surface topography.
         */
        virtual
        bool
        point_is_in_domain(const Point<dim> &p) const;

        /*
         * Returns what the natural coordinate system for this geometry model is,
         * which for a chunk is Spherical.
         */
        virtual
        aspect::Utilities::Coordinates::CoordinateSystem natural_coordinate_system() const;

        /**
         * Takes the Cartesian points (x,z or x,y,z) and returns standardized
         * coordinates which are most 'natural' to the geometry model. For a chunk
         * this is (radius, longitude) in 2d and (radius, longitude, latitude) in 3d.
         */
        virtual
        std::array<double,dim> cartesian_to_natural_coordinates(const Point<dim> &position) const;

        /**
         * Undoes the action of cartesian_to_natural_coordinates, and turns the
         * coordinate system which is most 'natural' to the geometry model into
         * Cartesian coordinates.
         */
        virtual
        Point<dim> natural_to_cartesian_coordinates(const std::array<double,dim> &position) const;

        /**
         * Declare the parameters this class takes through input files.
         */
        static
        void
        declare_parameters (ParameterHandler &prm);

        /**
         * Read the parameters this class declares from the parameter file.
         */
        virtual
        void
        parse_parameters (ParameterHandler &prm);

      private:
        /**
         * Minimum depth, longitude-depth or
         * longitude-latitude-depth point
         */
        Point<dim> point1;

        /**
         * Maximum depth, longitude-depth or
         * longitude-latitude-depth point
         */
        Point<dim> point2;

        /**
         * The number of cells in each coordinate direction
         */
        unsigned int repetitions[dim];

        /**
         * ChunkGeometry is a class that implements the interface of
         * ChartManifold. The function push_forward takes a point
         * in the reference (radius,lon,lat) domain and transforms
         * it into real space (cartesian). The inverse function
         * pull_back reverses this operation.
         * The push_forward_gradient provides derivatives of the
         * reference coordinates to the real space coordinates,
         * which are used in computing normal vectors.
         * In set_min_longitude the minimum longitude is set,
         * which is used to test the quadrant of returned longitudes
         * in the pull_back function.
         */

        class ChunkGeometry : public ChartManifold<dim,dim>
        {
          public:
            /**
             * Constructor
             */
            ChunkGeometry();

            /**
<<<<<<< HEAD
=======
             * Copy constructor
             */
            ChunkGeometry(const ChunkGeometry &other);

            /*
>>>>>>> f0060db3
             * An initialization function necessary to make sure that the
             * manifold has access to the topography plugins.
             */
            void
            initialize(const InitialTopographyModel::Interface<dim> *topography);

            /**
             * This function receives a point in cartesian coordinates x, y and z,
             * including initial prescribed topography and returns
             * radius, longitude, latitude without topography.
             */
            virtual
            Point<dim>
            pull_back(const Point<dim> &space_point) const;

            /**
             * This function receives a point in spherical coordinates
             * radius, longitude, latitude and returns cartesian
             * coordinates x, y and z, including any initially prescribed
             * topography.
             */
            virtual
            Point<dim>
            push_forward(const Point<dim> &chart_point) const;

            /**
             * This function provides the derivatives of the push_forward
             * function to the spherical coordinates, which are needed
             * in the computation of vectors tangential to the domain boundaries.
             */
            virtual
            DerivativeForm<1, dim, dim>
            push_forward_gradient(const Point<dim> &chart_point) const;

            /**
             * This function receives a point in cartesian coordinates x, y and z,
             * and returns radius, longitude, latitude.
             */
            virtual
            Point<dim>
            pull_back_sphere(const Point<dim> &space_point) const;

            /**
             * This function receives a point in spherical coordinates
             * radius, longitude, latitude and returns cartesian
             * coordinates x, y and z.
             */
            virtual
            Point<dim>
            push_forward_sphere(const Point<dim> &chart_point) const;

            /**
             * This function computes the outer radius of the domain
             * at the longitude (and latitude) of the given point
             * (given in cartesian coordinates), i.e. the unperturbed
             * outer radius + the topography.
             */
            virtual
            double
            get_radius(const Point<dim> &space_point) const;

            virtual
            void
            set_min_longitude(const double p1_lon);

<<<<<<< HEAD
=======
#if DEAL_II_VERSION_GTE(9,0,0)
            /**
             * Return a copy of this manifold.
             */
            virtual
            std::unique_ptr<Manifold<dim,dim> >
            clone() const;
#endif

>>>>>>> f0060db3
            virtual
            void
            set_min_radius(const double p1_rad);

            virtual
            void
            set_max_depth(const double p2_rad_minus_p1_rad);


          private:
            // The minimum longitude of the domain
            double point1_lon;
            double inner_radius;

            double max_depth;

            /**
             * This function removes the initial topography from a
             * given point in spherical coordinates R+topo, lon, lat.
             * I.e. it returns R, lon, lat.
             */
            virtual
            Point<dim>
            pull_back_topo(const Point<dim> &space_point) const;

            /**
             * This function adds the initial topography to a
             * given point in spherical coordinates R, lon, lat.
             * I.e. it returns R+topo, lon, lat.
             */
            virtual
            Point<dim>
            push_forward_topo(const Point<dim> &chart_point) const;

            const InitialTopographyModel::Interface<dim> *topo;
        };

        /**
         * An object that describes the geometry.
         */
        ChunkGeometry manifold;

#if !DEAL_II_VERSION_GTE(9,0,0)
        void set_manifold_ids (typename parallel::distributed::Triangulation<dim> &triangulation);
        void clear_manifold_ids (typename parallel::distributed::Triangulation<dim> &triangulation);
#endif
    };
  }
}


#endif<|MERGE_RESOLUTION|>--- conflicted
+++ resolved
@@ -132,19 +132,6 @@
         double depth(const Point<dim> &position) const;
 
         /**
-<<<<<<< HEAD
-         * Whereas the depth function returns the depth with respect
-         * to the unperturbed surface, this function
-         * returns the depth with respect to the surface
-         * including the initial topography. For models without
-         * initial topography, the result will be the same.
-         *
-         * Note that the perturbed surface only considers the
-         * initially prescribed topography, not any perturbations
-         * due to a displacement of the free surface.
-         */
-        virtual
-=======
          * Return the height of the given position relative to the outer
          * radius.
          */
@@ -163,7 +150,6 @@
         * due to a displacement of the free surface.
         */
         virtual
->>>>>>> f0060db3
         double depth_wrt_topo(const Point<dim> &position) const;
 
 
@@ -326,14 +312,11 @@
             ChunkGeometry();
 
             /**
-<<<<<<< HEAD
-=======
              * Copy constructor
              */
             ChunkGeometry(const ChunkGeometry &other);
 
             /*
->>>>>>> f0060db3
              * An initialization function necessary to make sure that the
              * manifold has access to the topography plugins.
              */
@@ -399,8 +382,6 @@
             void
             set_min_longitude(const double p1_lon);
 
-<<<<<<< HEAD
-=======
 #if DEAL_II_VERSION_GTE(9,0,0)
             /**
              * Return a copy of this manifold.
@@ -410,7 +391,6 @@
             clone() const;
 #endif
 
->>>>>>> f0060db3
             virtual
             void
             set_min_radius(const double p1_rad);
