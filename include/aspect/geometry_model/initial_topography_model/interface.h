/*
  Copyright (C) 2011 - 2019 by the authors of the ASPECT code.

  This file is part of ASPECT.

  ASPECT is free software; you can redistribute it and/or modify
  it under the terms of the GNU General Public License as published by
  the Free Software Foundation; either version 2, or (at your option)
  any later version.

  ASPECT is distributed in the hope that it will be useful,
  but WITHOUT ANY WARRANTY; without even the implied warranty of
  MERCHANTABILITY or FITNESS FOR A PARTICULAR PURPOSE.  See the
  GNU General Public License for more details.

  You should have received a copy of the GNU General Public License
  along with ASPECT; see the file LICENSE.  If not see
  <http://www.gnu.org/licenses/>.
*/


#ifndef _aspect_geometry_model_initial_topography_model_interface_h
#define _aspect_geometry_model_initial_topography_model_interface_h

#include <aspect/plugins.h>
#include <deal.II/base/parameter_handler.h>
#include <deal.II/base/point.h>

#include <set>


namespace aspect
{
  /**
   * A namespace for the definition of properties of the initial topography.
   * This includes mainly the storage and retrival of the initial topography.
   * The retrieval is done through the value function, which requires a point
   * of size dim-1, and it returns a double which represents the elevation.
   *
   * @ingroup InitialTopographyModels
   */
  namespace InitialTopographyModel
  {
    using namespace dealii;

    /**
     * Base class for classes that describe particular initial topographies
     * for the domain.
     *
     * @ingroup InitialTopographyModels
     */
    template <int dim>
    class Interface
    {
      public:
        /**
         * Destructor. Made virtual to enforce that derived classes also have
         * virtual destructors.
         */
        virtual ~Interface();

        /**
         * Initialization function. This function is called once at the
         * beginning of the program after parse_parameters is run and after
         * the SimulatorAccess (if applicable) is initialized.
         */
        virtual void initialize ();

        /**
         * Return the value of the elevation at the given point.
         */
        virtual
        double value (const Point<dim-1> &p) const = 0;

        /**
<<<<<<< HEAD
         * Return the value of the elevation at the given point.
         */
=======
         * Return the maximum value of the elevation.
         */
        virtual
        double max_topography () const = 0;

>>>>>>> f0060db3
//        virtual
//        Tensor<1,dim-1> vector_gradient (const Point<dim> &p) const = 0;

        /**
         * Declare the parameters this class takes through input files. The
         * default implementation of this function does not describe any
         * parameters. Consequently, derived classes do not have to overload
         * this function if they do not take any runtime parameters.
         */
        static
        void
        declare_parameters (ParameterHandler &prm);

        /**
         * Read the parameters this class declares from the parameter file.
         * The default implementation of this function does not read any
         * parameters. Consequently, derived classes do not have to overload
         * this function if they do not take any runtime parameters.
         */
        virtual
        void
        parse_parameters (ParameterHandler &prm);

    };



    /**
     * Register a initial topography model so that it can be selected from the parameter
     * file.
     *
     * @param name A string that identifies the initial topography model
     * @param description A text description of what this model does and that
     * will be listed in the documentation of the parameter file.
     * @param declare_parameters_function A pointer to a function that can be
     * used to declare the parameters that this initial topography model wants
     * to read from input files.
     * @param factory_function A pointer to a function that can create an
     * object of this initial topography model.
     *
     * @ingroup InitialTopographyModels
     */
    template <int dim>
    void
    register_initial_topography_model (const std::string &name,
                                       const std::string &description,
                                       void (*declare_parameters_function) (ParameterHandler &),
                                       Interface<dim> *(*factory_function) ());

    /**
     * A function that given the name of a model returns a pointer to an
     * object that describes it. Ownership of the pointer is transferred to
     * the caller.
     *
     * The intial topography model will also be asked to read its runtime
     * parameters already.
     *
     * @ingroup InitialTopographyModels
     */
    template <int dim>
    Interface<dim> *
    create_initial_topography_model (ParameterHandler &prm);


    /**
     * Declare the runtime parameters of the registered initial topography
     * models.
     *
     * @ingroup InitialTopographyModels
     */
    template <int dim>
    void
    declare_parameters (ParameterHandler &prm);


    /**
     * For the current plugin subsystem, write a connection graph of all of the
     * plugins we know about, in the format that the
     * programs dot and neato understand. This allows for a visualization of
     * how all of the plugins that ASPECT knows about are interconnected, and
     * connect to other parts of the ASPECT code.
     *
     * @param output_stream The stream to write the output to.
     */
    template <int dim>
    void
    write_plugin_graph (std::ostream &output_stream);


    /**
     * Given a class name, a name, and a description for the parameter file
     * for a initial topography model, register it with the functions that
     * can declare their parameters and create these objects.
     *
     * @ingroup InitialTopographyModels
     */
#define ASPECT_REGISTER_INITIAL_TOPOGRAPHY_MODEL(classname,name,description) \
  template class classname<2>; \
  template class classname<3>; \
  namespace ASPECT_REGISTER_INITIAL_TOPOGRAPHY_MODEL_ ## classname \
  { \
    aspect::internal::Plugins::RegisterHelper<aspect::InitialTopographyModel::Interface<2>,classname<2> > \
    dummy_ ## classname ## _2d (&aspect::InitialTopographyModel::register_initial_topography_model<2>, \
                                name, description); \
    aspect::internal::Plugins::RegisterHelper<aspect::InitialTopographyModel::Interface<3>,classname<3> > \
    dummy_ ## classname ## _3d (&aspect::InitialTopographyModel::register_initial_topography_model<3>, \
                                name, description); \
  }
  }
}


#endif<|MERGE_RESOLUTION|>--- conflicted
+++ resolved
@@ -73,16 +73,11 @@
         double value (const Point<dim-1> &p) const = 0;
 
         /**
-<<<<<<< HEAD
-         * Return the value of the elevation at the given point.
-         */
-=======
          * Return the maximum value of the elevation.
          */
         virtual
         double max_topography () const = 0;
 
->>>>>>> f0060db3
 //        virtual
 //        Tensor<1,dim-1> vector_gradient (const Point<dim> &p) const = 0;
 
