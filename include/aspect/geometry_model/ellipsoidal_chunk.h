/*
  Copyright (C) 2011 - 2015 by the authors of the ASPECT code.

  This file is part of ASPECT.

  ASPECT is free software; you can redistribute it and/or modify
  it under the terms of the GNU General Public License as published by
  the Free Software Foundation; either version 2, or (at your option)
  any later version.

  ASPECT is distributed in the hope that it will be useful,
  but WITHOUT ANY WARRANTY; without even the implied warranty of
  MERCHANTABILITY or FITNESS FOR A PARTICULAR PURPOSE.  See the
  GNU General Public License for more details.

  You should have received a copy of the GNU General Public License
  along with ASPECT; see the file doc/COPYING.  If not see
  <http://www.gnu.org/licenses/>.
 */


#ifndef __aspect__geometry_model_ellipsoidal_chunk_h
#define __aspect__geometry_model_ellipsoidal_chunk_h

#include <aspect/geometry_model/interface.h>
#include <deal.II/grid/manifold.h>
#include <deal.II/base/function_lib.h>

/**
 * This geometry model implements an (3d) ellipsoidal chunk geometry where two of the axes have
 * the same length. The ellipsoidal chunk can be non-coordinate parallel part of the ellipsoid.
 * @author This plugin is a joined effort of Menno Fraters, D Sarah Stamps and Wolfgang Bangerth
 */

namespace aspect
{
  namespace GeometryModel
  {
    using namespace dealii;

    /**
     * Define a type to know what type of topography we
     * are using
     */
    enum topo_types {NO_TOPOGRAPHY,
                     PRM_EXACT,
                     PRM_UNIFORM_GRID_INTERPOLATED,
                     FILE_UNIFORM_GRID,
                     FILE_NONUNIFORM_GRID
                    };

    /**
     * A class that describes a geometry for an ellipsoid such as the WGS84 model of the earth.
     */
    template <int dim>
    class EllipsoidalChunk : public Interface<dim>
    {
      public:
<<<<<<< HEAD
        EllipsoidalChunkTopography ();
        
        double value (const double lon,
                      const double lat) const;
        
        
        void set_topography_type(topo_types topo_type);
        void set_point_lists(std::vector<std::vector<std::vector<double> > > point_lists);
        void set_topography_values (std::vector<double> topography_values);
        
        //static Functions::InterpolatedTensorProductGridData<2>& get_topography_data ();
        Functions::InterpolatedUniformGridData<2>& get_topography_data() const;
        std_cxx11::array< std::vector< double >, dim >& get_coordinate_values () const;
        std::vector<double>&                           get_data_values () const;
        
        void set_uniform_grid_number_data_points(std::vector<double>& uniform_grid_number_data_points);
        
        void set_topography_file(std::string topo_file_name);

        static std_cxx11::array<std::pair<double,double>,2> get_endpoints ();
        static std_cxx11::array<unsigned int,2>             get_number_of_intervals ();
        static std::vector<double>                          get_data ();
        
      private:

        topo_types topo_type;

        std::string topo_file;

        std::vector<std::vector<std::vector<double> > > point_lists;
        std::vector<double> topography_values;
        
        Functions::InterpolatedUniformGridData<2> topography_data_uniform;
        
        std::vector<double> uniform_grid_number_data_points;
        //Functions::InterpolatedTensorProductGridData<2> topography_data_nonuniform;

      };
      
      /**
       * A class which describes the manifold.
       */
      class EllipsoidalChunkGeometry : public ChartManifold<dim,3,3>
      {
      public:
        EllipsoidalChunkGeometry();
=======
        static bool In2dPolygon(dealii::Point<2> &point,const std::vector<std::vector<double> > &pointList);
        /**
         * A class which describes the topography
         */
        class EllipsoidalChunkTopography
        {
          public:
            EllipsoidalChunkTopography ();

            double value (const double lon,
                          const double lat) const;

            /**
             * The set functions
             */
            void set_corners(std::vector<Point<2> > corners);
            void set_topography_type(topo_types topo_type);
            void set_point_lists(std::vector<std::vector<std::vector<double> > > point_lists);
            void set_topography_values (std::vector<double> topography_values);
            void set_topography_data (Functions::InterpolatedUniformGridData<2> *topography_data);
            void set_uniform_grid_number_data_points(std::vector<double> &uniform_grid_number_data_points);

            /**
             * The get functions
             */
            Functions::InterpolatedUniformGridData<2> &get_topography_data() const;
            std_cxx11::array< std::vector< double >, dim > &get_coordinate_values () const;
            std::vector<double>                           &get_data_values () const;
            topo_types                                   get_topo_type ();
            Function<2>                                 *get_topography_data ();
            std_cxx11::array<std::pair<double,double>,2> get_endpoints ();
            std_cxx11::array<unsigned int,2>             get_number_of_intervals ();
            std::vector<double>                          get_data ();

          private:

            topo_types topo_type;
            std::vector<std::vector<std::vector<double> > > point_lists;
            std::vector<double> topography_values;
            Function<2> *topography_data = NULL;
            std::vector<Point<2> > corners;
            std::vector<double> uniform_grid_number_data_points;

        };

        /**
         * A class which describes the manifold.
         */
        class EllipsoidalChunkGeometry : public ChartManifold<dim,3,3>
        {
          public:
            EllipsoidalChunkGeometry();

            void
            set_manifold_parameters(const double para_semi_major_axis_a,
                                    const double para_eccentricity,
                                    const double para_semi_minor_axis_b,
                                    const double para_bottom_depth,
                                    const std::vector<Point<2> > &para_corners);

            virtual
            Point<3>
            pull_back(const Point<3> &space_point) const;

            virtual
            Point<2>
            pull_back(const Point<2> &space_point) const;

            virtual
            Point<3>
            push_forward(const Point<3> &chart_point) const;


            EllipsoidalChunkTopography topography;
          private:
            double semi_major_axis_a;
            double eccentricity;
            double semi_minor_axis_b;
            double bottom_depth;
            std::vector<Point<2> > corners;


            Point<3> push_forward_ellipsoid (const Point<3> &phi_theta_d, const double semi_major_axis_a, const double eccentricity) const;
            Point<3> pull_back_ellipsoid (const Point<3> &x, const double semi_major_axis_a, const double eccentricity) const;

            Point<3> push_forward_topography (const Point<3> &phi_theta_d_hat) const;
            Point<3> pull_back_topography (const Point<3> &phi_theta_d_hat) const;
        };

>>>>>>> 3bd58e0a

        virtual
        void
        initialize ();

        /**
         * Generate a coarse mesh for the geometry described by this class.
         */
        virtual
        void
        create_coarse_mesh(parallel::distributed::Triangulation<dim> &coarse_grid) const;

        /**
         * Return the typical length scale one would expect of features in this geometry,
         * assuming realistic parameters.
         *
         * We return 1/20th of the distance from the two endpoints (vertex_0 and vertex_7) of the cell.
         */
        virtual
        double
        length_scale() const;

        /**
         * Return the depth that corresponds to the given
         * position. The documentation of the base class (see
         * GeometryModel::Interface::depth()) describes in detail how
         * "depth" is interpreted in general.
         *
         * Computing a depth requires a geometry model to define a
         * "vertical" direction. The current class considers the
         * radial vector away from the origin as vertical and
         * considers the "outer" boundary as the "surface". In almost
         * all cases one will use a gravity model that also matches
         * these definitions.
         */
        virtual
        double
        depth(const Point<dim> &position) const;

        /**
         * Returns a point in the center of the domain.
         */
        virtual Point<dim>
        representative_point(const double depth) const;

        /**
         * Returns the bottom depth which was used to create the geometry and
         * which is defined by the depth parameter.
         */
        virtual
        double
        maximal_depth() const;

        /**
         * Return the set of boundary indicators that are used by this model. This
         * information is used to determine what boundary indicators can be used in
         * the input file.
         *
         * The box model uses boundary indicators zero through 2*dim-1, with the first
         * two being the faces perpendicular to the x-axis, the next two perpendicular
         * to the y-axis, etc.
         */
        virtual std::set<types::boundary_id>
        get_used_boundary_indicators() const;

        /*
         *Set symbolic names for boudaries
         */
        virtual std::map<std::string,types::boundary_id>
        get_symbolic_boundary_names_map() const;

        /**
         * Declare the parameters this class takes through input files.
         */
        static
        void
        declare_parameters(ParameterHandler &prm);

        /**
         * Read the parameters this class declares from the parameter
         * file.
         */
        virtual
        void
        parse_parameters(ParameterHandler &prm);

        /**
         * Calculate radius at current position.
         */
        double
        get_radius(const Point<dim> &point) const;

        /**
         * Retrieve the semi minor axis b value.
         */
        double
        get_semi_minor_axis_b() const;

        /**
         * Retrieve the semi major axis a value.
         */
        double
        get_semi_major_axis_a() const;


        /**
         * Retrieve the value of the eccentricity.
         */
        double
        get_eccentricity() const;


        /**
         * Retrieve the corners used to create the ellipsoid. This variable
         * contains four vectors with each two elements. Each set of two
         * elements represents a longitude and latitude value. The four
         * vectors represent respectively the point in the North-East,
         * North-West, South-West and South-East.
         */
        const std::vector<Point<2> > &
        get_corners() const;


        /**
         * Retrieve the manifold object.
         */
        EllipsoidalChunkGeometry
        get_manifold() const;

      private:
        // Declare variables for reading in coordinates of the region of interest.
        std::vector<Point<2> > corners;
        double semi_major_axis_a;
        double eccentricity;
        double semi_minor_axis_b;
        double rot_para_to_para_angle;
        double para_to_rect_angle;
        double rotation_longitude;
        double rotation_latitude;
        double bottom_depth;
        double westLongitude;
        double eastLongitude;
        double northLatitude;
        double southLatitude;
        // Declare variables for subdividing
        unsigned int EW_subdiv;
        unsigned int NS_subdiv;
        unsigned int depth_subdiv;

<<<<<<< HEAD
      private:
       // Declare variables for reading in coordinates of the region of interest.
       std::vector<Point<2> > corners;
       double semi_major_axis_a;
       double eccentricity;
       double semi_minor_axis_b;
       double rot_para_to_para_angle;
       double para_to_rect_angle;
       double rotation_longitude;
       double rotation_latitude;
       double bottom_depth;
       double westLongitude;
       double eastLongitude;
       double northLatitude;
       double southLatitude;
       // Declare variables for subdividing
       unsigned int EW_subdiv;
       unsigned int NS_subdiv;
       unsigned int depth_subdiv;
       // Declare data file variables
       std::string data_directory;
       std::string topo_file_name;



       /**
        * Construct manifold object Pointer to an object that describes the geometry.
        */
       EllipsoidalChunkGeometry   manifold;


       static void set_manifold_ids (Triangulation<dim> &triangulation)
       {
         for (typename Triangulation<dim>::active_cell_iterator cell =
             triangulation.begin_active(); cell != triangulation.end(); ++cell)
           cell->set_all_manifold_ids (15);
       }


       static void clear_manifold_ids (Triangulation<dim> &triangulation)
       {
         for (typename Triangulation<dim>::active_cell_iterator cell =
             triangulation.begin_active(); cell != triangulation.end(); ++cell)
           cell->set_all_manifold_ids (numbers::invalid_manifold_id);
       }

       void
       set_boundary_ids(parallel::distributed::Triangulation<dim> &coarse_grid) const;
=======


        /**
         * Construct manifold object Pointer to an object that describes the geometry.
         */
        EllipsoidalChunkGeometry   manifold;


        static void set_manifold_ids (Triangulation<dim> &triangulation)
        {
          for (typename Triangulation<dim>::active_cell_iterator cell =
                 triangulation.begin_active(); cell != triangulation.end(); ++cell)
            cell->set_all_manifold_ids (15);
        }


        static void clear_manifold_ids (Triangulation<dim> &triangulation)
        {
          for (typename Triangulation<dim>::active_cell_iterator cell =
                 triangulation.begin_active(); cell != triangulation.end(); ++cell)
            cell->set_all_manifold_ids (numbers::invalid_manifold_id);
        }

        void
        set_boundary_ids(parallel::distributed::Triangulation<dim> &coarse_grid) const;
>>>>>>> 3bd58e0a
    };
  }
}


#endif<|MERGE_RESOLUTION|>--- conflicted
+++ resolved
@@ -56,54 +56,6 @@
     class EllipsoidalChunk : public Interface<dim>
     {
       public:
-<<<<<<< HEAD
-        EllipsoidalChunkTopography ();
-        
-        double value (const double lon,
-                      const double lat) const;
-        
-        
-        void set_topography_type(topo_types topo_type);
-        void set_point_lists(std::vector<std::vector<std::vector<double> > > point_lists);
-        void set_topography_values (std::vector<double> topography_values);
-        
-        //static Functions::InterpolatedTensorProductGridData<2>& get_topography_data ();
-        Functions::InterpolatedUniformGridData<2>& get_topography_data() const;
-        std_cxx11::array< std::vector< double >, dim >& get_coordinate_values () const;
-        std::vector<double>&                           get_data_values () const;
-        
-        void set_uniform_grid_number_data_points(std::vector<double>& uniform_grid_number_data_points);
-        
-        void set_topography_file(std::string topo_file_name);
-
-        static std_cxx11::array<std::pair<double,double>,2> get_endpoints ();
-        static std_cxx11::array<unsigned int,2>             get_number_of_intervals ();
-        static std::vector<double>                          get_data ();
-        
-      private:
-
-        topo_types topo_type;
-
-        std::string topo_file;
-
-        std::vector<std::vector<std::vector<double> > > point_lists;
-        std::vector<double> topography_values;
-        
-        Functions::InterpolatedUniformGridData<2> topography_data_uniform;
-        
-        std::vector<double> uniform_grid_number_data_points;
-        //Functions::InterpolatedTensorProductGridData<2> topography_data_nonuniform;
-
-      };
-      
-      /**
-       * A class which describes the manifold.
-       */
-      class EllipsoidalChunkGeometry : public ChartManifold<dim,3,3>
-      {
-      public:
-        EllipsoidalChunkGeometry();
-=======
         static bool In2dPolygon(dealii::Point<2> &point,const std::vector<std::vector<double> > &pointList);
         /**
          * A class which describes the topography
@@ -125,6 +77,7 @@
             void set_topography_values (std::vector<double> topography_values);
             void set_topography_data (Functions::InterpolatedUniformGridData<2> *topography_data);
             void set_uniform_grid_number_data_points(std::vector<double> &uniform_grid_number_data_points);
+            void set_topography_file(std::string topo_file_name);
 
             /**
              * The get functions
@@ -141,6 +94,7 @@
           private:
 
             topo_types topo_type;
+            std::string topo_file;
             std::vector<std::vector<std::vector<double> > > point_lists;
             std::vector<double> topography_values;
             Function<2> *topography_data = NULL;
@@ -193,7 +147,6 @@
             Point<3> pull_back_topography (const Point<3> &phi_theta_d_hat) const;
         };
 
->>>>>>> 3bd58e0a
 
         virtual
         void
@@ -343,57 +296,9 @@
         unsigned int NS_subdiv;
         unsigned int depth_subdiv;
 
-<<<<<<< HEAD
-      private:
-       // Declare variables for reading in coordinates of the region of interest.
-       std::vector<Point<2> > corners;
-       double semi_major_axis_a;
-       double eccentricity;
-       double semi_minor_axis_b;
-       double rot_para_to_para_angle;
-       double para_to_rect_angle;
-       double rotation_longitude;
-       double rotation_latitude;
-       double bottom_depth;
-       double westLongitude;
-       double eastLongitude;
-       double northLatitude;
-       double southLatitude;
-       // Declare variables for subdividing
-       unsigned int EW_subdiv;
-       unsigned int NS_subdiv;
-       unsigned int depth_subdiv;
        // Declare data file variables
        std::string data_directory;
        std::string topo_file_name;
-
-
-
-       /**
-        * Construct manifold object Pointer to an object that describes the geometry.
-        */
-       EllipsoidalChunkGeometry   manifold;
-
-
-       static void set_manifold_ids (Triangulation<dim> &triangulation)
-       {
-         for (typename Triangulation<dim>::active_cell_iterator cell =
-             triangulation.begin_active(); cell != triangulation.end(); ++cell)
-           cell->set_all_manifold_ids (15);
-       }
-
-
-       static void clear_manifold_ids (Triangulation<dim> &triangulation)
-       {
-         for (typename Triangulation<dim>::active_cell_iterator cell =
-             triangulation.begin_active(); cell != triangulation.end(); ++cell)
-           cell->set_all_manifold_ids (numbers::invalid_manifold_id);
-       }
-
-       void
-       set_boundary_ids(parallel::distributed::Triangulation<dim> &coarse_grid) const;
-=======
-
 
         /**
          * Construct manifold object Pointer to an object that describes the geometry.
@@ -418,7 +323,6 @@
 
         void
         set_boundary_ids(parallel::distributed::Triangulation<dim> &coarse_grid) const;
->>>>>>> 3bd58e0a
     };
   }
 }
